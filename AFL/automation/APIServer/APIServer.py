from flask import Flask, render_template, request, jsonify,send_file

from flask_cors import CORS

#authentication module
from flask_jwt_extended import (
    JWTManager, jwt_required, create_access_token,
    create_refresh_token,
    get_jwt_identity, set_access_cookies,
    set_refresh_cookies, unset_jwt_cookies
)



import datetime,requests,subprocess,shlex,os,time
import threading,queue,logging,json,pathlib,uuid

try:
    from waitress import serve as wsgi_serve
    _HAVE_WAITRESS = True
    # Silence verbose logging from waitress which can flood the console
    logging.getLogger("waitress").setLevel(logging.ERROR)
except ImportError:
    _HAVE_WAITRESS = False

from logging import FileHandler

from AFL.automation.APIServer.QueueDaemon import QueueDaemon
from AFL.automation.APIServer.LoggerFilter import LoggerFilter
from AFL.automation.APIServer.CAStatusPublisher import CAStatusPublisher

from AFL.automation.shared.MutableQueue import MutableQueue
from AFL.automation.shared.utilities import listify
from AFL.automation.shared import serialization

import warnings
import functools

try:
#this import block is all for the web-ui unqueued rendering code
    import bokeh
    import bokeh.plotting
    from bokeh.resources import INLINE
    from bokeh.core.templates import JS_RESOURCES
    from bokeh.core.templates import CSS_RESOURCES
    from PIL import Image
    from matplotlib import cm
    import io
    import numpy as np
    from distutils.util import strtobool
except (ModuleNotFoundError,ImportError):
    warnings.warn('Plotting imports failed! Live data plotting will not work on this server.',stacklevel=2)

try:
    import socket
    from zeroconf import IPVersion, ServiceInfo, Zeroconf
    _ADVERTISE_ZEROCONF=True
except (ModuleNotFoundError,ImportError):
    warnings.warn('Could not import zeroconf! Network autodiscovery will not work on this server.',stacklevel=2)
    _ADVERTISE_ZEROCONF=False

class APIServer:
    def __init__(self,name,data = None,experiment='Development',contact='tbm@nist.gov',index_template='index.html',new_index_template='index-new.html',plot_template='simple-bokeh.html'):
        self.name = name
        self.experiment = experiment
        self.contact = contact
        self.index_template = index_template
        self.new_index_template = new_index_template
        self.plot_template = plot_template
        self.data = data

        self.logger_filter= LoggerFilter('get_queue','queue_state','driver_status','get_server_time','get_info')

        #allows the flask server to find the static and templates directories
        root_path = pathlib.Path(__file__).parent.absolute()
        self.app = Flask(name,root_path=root_path)
        self.init_logging()

        self.queue_daemon = None
        self.app.config['JWT_SECRET_KEY'] = '03570' #hide the secret?
        self.app.config['JWT_ACCESS_TOKEN_EXPIRES'] = False
        self.jwt = JWTManager(self.app)

        # CORS may have to come after JWTManager
        self.cors = CORS(self.app)


    def create_queue(self,driver,add_unqueued=True, start_ca=False, ca_prefix=None, ca_port=5064):
        self.history = []
        self.task_queue = MutableQueue()
        self.driver     = driver
        self.driver.app = self.app
        self.driver.data = self.data
        if self.driver.dropbox is None:
            self.driver.dropbox = {}
        self.driver._queue = self.task_queue
        self.queue_daemon = QueueDaemon(self.app,driver,self.task_queue,self.history,data = self.data)

        if start_ca:
            if ca_prefix is None:
                ca_prefix = f"AFL:{self.name}:"
            self.ca_publisher = CAStatusPublisher(self.queue_daemon, prefix=ca_prefix, port=ca_port)
            self.ca_publisher.start()

        if add_unqueued:
            self.add_unqueued_routes()


    def reset_queue_daemon(self,driver=None):
        if driver is not None:
            self.driver=driver
        self.queue_daemon.terminate()
        self.create_queue(self.driver)
        return 'Success',200
    def advertise_zeroconf(self,**kwargs):
        if 'port' not in kwargs.keys():
            port = 5000
        else:
            port = kwargs['port']
        self.zeroconf_info = ServiceInfo(
            "_aflhttp._tcp.local.",
            f"{self.queue_daemon.driver.name}._aflhttp._tcp.local.",
            addresses=[socket.inet_aton("127.0.0.1")],
            port=port,
            properties= {
                        'system_info': 'AFL',
                        'driver_name': self.queue_daemon.driver.name,
                        'server_name': self.name,
                        'contact': self.contact,
                        'driver_parents': repr(self.queue_daemon.driver.__class__.__mro__)
                        # other stuff here, AFL system serial, etc.
                        },
            server=f"{socket.gethostname()}.local.",
         )
        self.zeroconf = Zeroconf(ip_version=IPVersion.All)
        self.zeroconf.register_service(self.zeroconf_info)
<<<<<<< HEAD
        self.app.logger.info("Started mDNS service advertisement.")
    def run(self,**kwargs):
=======
        print("Started mDNS service advertisement.")
    def run(self, use_waitress=None, **kwargs):
>>>>>>> f4b63cb1
        if self.queue_daemon is None:
            raise ValueError('create_queue must be called before running server')
        if _ADVERTISE_ZEROCONF:
            try:
                self.advertise_zeroconf(**kwargs)
            except Exception as e:
<<<<<<< HEAD
                self.app.logger.warning(f'failed while trying to start zeroconf {e}, continuing')
=======
                print(f'failed while trying to start zeroconf {e}, continuing')
        # before_first_request was removed in Flask >=3.0, so run init here
        # to start the queue daemon before the server begins serving.
        self.init()
>>>>>>> f4b63cb1
        try:
            if use_waitress is None:
                use_waitress = _HAVE_WAITRESS

            if use_waitress:
                if not _HAVE_WAITRESS:
                    raise RuntimeError("waitress is not installed")
                kwargs.setdefault('threads', 1)
                wsgi_serve(self.app, **kwargs)
            else:
                kwargs.setdefault('use_debugger', False)
                kwargs.setdefault('debug', False)
                kwargs.setdefault('use_reloader', False)
                self.app.run(**kwargs)
        finally:
            if _ADVERTISE_ZEROCONF:
                self.zeroconf.unregister_service(self.zeroconf_info)
                self.zeroconf.close()

    def run_threaded(self, start_thread=True, use_waitress=None, **kwargs):
        if self.queue_daemon is None:
            raise ValueError('create_queue must be called before running server')
        if _ADVERTISE_ZEROCONF:
            self.advertise_zeroconf(**kwargs)

        if use_waitress is None:
            use_waitress = _HAVE_WAITRESS

        if use_waitress:
            if not _HAVE_WAITRESS:
                raise RuntimeError("waitress is not installed")
            kwargs.setdefault('threads', 1)
            target = functools.partial(wsgi_serve,self.app)
        else:
            kwargs.setdefault('use_debugger', False)
            kwargs.setdefault('debug', False)
            kwargs.setdefault('use_reloader', False)
            target = self.app.run

        # before_first_request was removed in Flask >=3.0, so run init here
        # to start the queue daemon before the server begins serving.
        self.init()

        thread = threading.Thread(target=target,daemon=True,kwargs=kwargs)
        
        if start_thread:
            thread.start()
        else:
            return thread

    def add_standard_routes(self):
        self.app.add_url_rule('/','index_new',self.index_new)
        self.app.add_url_rule('/new','index_new',self.index_new)
        self.app.add_url_rule('/old','index',self.index)
        self.app.add_url_rule('/app','app',self.webapp)
        self.app.add_url_rule('/webapp','webapp',self.webapp)
        self.app.add_url_rule('/enqueue','enqueue',self.enqueue,methods=['POST'])
        self.app.add_url_rule('/query_driver','query_driver',self.query_driver,methods=['GET'])
        self.app.add_url_rule('/clear_queue','clear_queue',self.clear_queue,methods=['POST'])
        self.app.add_url_rule('/clear_history','clear_history',self.clear_history,methods=['POST'])
        self.app.add_url_rule('/debug','debug',self.debug,methods=['POST'])
        self.app.add_url_rule('/pause','pause',self.pause,methods=['POST'])
        self.app.add_url_rule('/halt','halt',self.halt,methods=['POST'])
        self.app.add_url_rule('/get_queue','get_queue',self.get_queue,methods=['GET'])
        self.app.add_url_rule('/get_queue_iteration', 'get_queue_iteration', self.get_queue_iteration, methods=['GET'])
        self.app.add_url_rule('/queue_state','queue_state',self.queue_state,methods=['GET'])
        self.app.add_url_rule('/driver_status','driver_status',self.driver_status,methods=['GET'])
        self.app.add_url_rule('/login','login',self.login,methods=['POST'])
        self.app.add_url_rule('/login_test','login_test',self.login_test,methods=['GET','POST'])
        self.app.add_url_rule('/reset_queue_daemon','reset_queue_daemon',self.reset_queue_daemon,methods=['POST'])
        self.app.add_url_rule('/is_server_live','is_server_live',self.is_server_live,methods=['GET'])
        self.app.add_url_rule('/get_queued_commands','get_queued_commands',self.get_queued_commands,methods=['GET'])
        self.app.add_url_rule('/get_unqueued_commands','get_unqueued_commands',self.get_unqueued_commands,methods=['GET'])
        self.app.add_url_rule('/get_server_time','get_server_time',self.get_server_time,methods=['GET'])
        self.app.add_url_rule('/remove_item','remove_item',self.remove_item,methods=['POST'])
        self.app.add_url_rule('/move_item','move_item',self.move_item,methods=['POST'])
        self.app.add_url_rule('/get_info','get_info',self.get_info,methods=['GET'])
        self.app.add_url_rule('/reorder_queue','reorder_queue',self.reorder_queue,methods=['POST'])
        self.app.add_url_rule('/remove_items','remove_items',self.remove_items,methods=['POST'])
        self.app.add_url_rule('/get_quickbar','get_quickbar',self.get_quickbar,methods=['POST','GET'])
        self.app.add_url_rule('/set_driver_object','set_driver_object',self.set_driver_object,methods=['POST','GET'])
        self.app.add_url_rule('/get_driver_object','get_driver_object',self.get_driver_object,methods=['POST','GET'])
        self.app.add_url_rule('/deposit_obj', 'deposit_obj', self.deposit_obj,
                              methods=['POST', 'GET'])
        self.app.add_url_rule('/retrieve_obj', 'retrieve_obj', self.retrieve_obj,
                              methods=['POST', 'GET'])

        # self.init is now called from run()/run_threaded due to Flask 3 removal
        # of the before_first_request hook

    def get_info(self):
        '''Live, status page of the robot'''
        #self.app.logger.error(print(self.get_queue()[0].json))
        kw = {}
        kw['queue']       = self.get_queue()[0].json
        kw['contact']     = self.contact
        kw['experiment']  = self.experiment
        kw['queue_state'] = self.queue_state()[0]
        kw['name']        = self.name
        kw['driver']    = self.queue_daemon.driver.name
        return jsonify(kw),200

    def get_quickbar(self):
        '''
        Return the functions, params, and defaults to be shown in this server's quickbar
        '''
        return jsonify(self.driver.quickbar.function_info),200

    def is_server_live(self):
        self.app.logger.debug("Server is live.")
        return 200

    def get_unqueued_commands(self):
        return jsonify(self.driver.unqueued.function_info),200

    def get_queued_commands(self):
        return jsonify(self.driver.queued.function_info),200

    def add_unqueued_routes(self):
        self.app.logger.info('Adding unqueued routes')
        for fn in self.driver.unqueued.functions:
            route = '/' + fn
            name = fn
            kwarg_add = self.driver.unqueued.decorator_kwargs[fn]
            response_function = None
            response_function = lambda fn=fn,kwarg_add=kwarg_add: self.render_unqueued(getattr(self.driver,fn),kwarg_add)
            self.app.logger.debug(f'Adding route {route} for function named {name} with baked-in kwargs {kwarg_add}')
            self.app.add_url_rule(route,name,response_function,methods=['GET'])

    def query_driver(self):
        if request.json:
            task = request.json
        else:
            task = request.args

        self.app.logger.info(f'Request for {request.args}')
        if 'r' in task:
            if task['r'] in self.driver.unqueued.functions:
                return getattr(self.driver,task['r'])(**task),200
            else:
                return "No such task found as an unqueued function in driver"
        else:
            return "No task specified, add argument r=task to get result",404



    def init_logging(self,toaddrs=None):
        self.app.logger.setLevel(level=logging.DEBUG)

        # SMTP email handling has been removed. The `toaddrs` argument is now
        # ignored and retained only for backwards compatibility.
        path = pathlib.Path.home() / '.afl'
        path.mkdir(exist_ok=True,parents=True)
        filepath = path / f'{self.name}.log'
        file_handler = FileHandler(filepath)
        file_handler.setFormatter(logging.Formatter(
                '[%(asctime)s] %(levelname)s in %(module)s: %(message)s'
                ))
        self.app.logger.addHandler(file_handler)
        logging.getLogger('werkzeug').addHandler(file_handler)


    def index(self):
        '''
        Render the legacy status board
        '''
        self.app.logger.info('Serving index page')

        kw = {}
        kw['queue']        = self.get_queue()
        kw['queue_state']  = self.queue_state()
        kw['name']         = self.name
        kw['driver']       = self.queue_daemon.driver.name
        kw['useful_links'] = self.queue_daemon.driver.useful_links
        return render_template(self.index_template,**kw),200
    def index_new(self):
        '''
        Render the new driver UI
        '''
        self.app.logger.info('Serving index page')

        kw = {}
        kw['queue']        = self.get_queue()
        kw['queue_state']  = self.queue_state()
        kw['name']         = self.name
        kw['driver']       = self.queue_daemon.driver.name
        kw['useful_links'] = self.queue_daemon.driver.useful_links
        return render_template(self.new_index_template,**kw),200

    def webapp(self):
        '''
        Render the jquery webapp
        '''
        self.app.logger.info('Serving WebApp')

        return render_template('webapp.html'),200

    def render_unqueued(self,func,kwargs_add,**kwargs):
        '''Convert an unqueued return item into web-suitable output'''
        self.app.logger.info(f'Serving unqueued function: {func.__name__} received with decorator kwargs {kwargs_add}')
        kwargs.update(kwargs_add)
        # if request.json:
        #     kwargs.update(request.json)
        kwargs.update(request.args)
        render_hint = kwargs['render_hint'] if 'render_hint' in kwargs else None
        result = func(**kwargs)
        ##result = lambda: func(**kwargs)

        if render_hint is None: #try and infer what we should do based on the return type of func.
            res_probe = result[0] if type(result) == list else result
            if type(res_probe) == np.ndarray:
                if res_probe.ndim == 1:
                    render_hint = '1d_plot'
                if res_probe.ndim == 2:
                    render_hint = '2d_img'
                else:
                    #how do we support a 3d array?  throw up our hands.
                    render_hint = 'raw'
            else:
                #don't do complicated rendering
                render_hint='raw'
        if render_hint == '1d_plot':
            return self.send_1d_plot(result,**kwargs) #lambda:
        elif render_hint == '2d_img':
            return self.send_array_as_jpg(result,**kwargs) #lambda:
        elif render_hint == 'raw':
            if type(result) is np.ndarray:
                result = result.tolist()
            return jsonify(result)
        elif render_hint == 'precomposed_svg':
            self.app.logger.info('Sending svg to browser')
            return send_file(result,mimetype='image/svg+xml')
        elif render_hint == 'precomposed_png':
            self.app.logger.info('Sending png to browser')
            return send_file(result,mimetype='image/png')
        elif render_hint == 'precomposed_jpeg':
            self.app.logger.info('Sending png to browser')
            return send_file(result,mimetype='image/jpeg')
        elif render_hint == 'html':
            self.app.logger.info('Sending raw html to browser')
            return result
        elif render_hint == 'netcdf':
            self.app.logger.info('Sending netcdf to browser')
            return send_file(result,download_name = 'dataset.nc',mimetype='application/netcdf')
        else:
            return "Error while rendering output",500

    def send_1d_plot(self,result,multi=False,**kwargs):
        if 'xlin' in kwargs:
            if type(kwargs['xlin']) is str:
                xlin = strtobool(kwargs['xlin'])
            else:
                xlin = kwargs['xlin']
            xmode = 'linear' if xlin else 'log'
        else:
            xmode = 'log'
        if 'ylin' in kwargs:
            if type(kwargs['ylin']) is str:
                ylin = strtobool(kwargs['ylin'])
            else:
                ylin = kwargs['ylin']
            ymode = 'linear' if ylin else 'log'
        else:
            ymode = 'log'


        TOOLS = 'pan,wheel_zoom,box_zoom,reset,save'

        title = kwargs['title'] if 'title' in kwargs else ''

        p = bokeh.plotting.figure(title=title,tools=TOOLS,x_axis_type=xmode,y_axis_type=ymode)
        p.xaxis.axis_label = kwargs['xlabel'] if 'xlabel' in kwargs else 'x'
        p.yaxis.axis_label = kwargs['ylabel'] if 'ylabel' in kwargs else 'y'

        if multi:
            for item in listify(result):
                p.scatter(item[0],item[1],marker='circle', size=2,
                    line_color='navy', fill_color='orange', alpha=0.5)
        else:
            p.scatter(result[0],result[1],marker='circle', size=2,
                    line_color='navy', fill_color='orange', alpha=0.5)
            if len(result)>2:
                band = bokeh.models.Band(base=result[1],
                                         upper=result[1]+result[2],
                                         lower=result[1]-result[2],
                                         level='underlay',
                                         fill_alpha=1.0,
                                         line_width=1,
                                         line_color='black')
                p.add_layout(band)

        bokeh_js = JS_RESOURCES.render(
                js_raw = INLINE.js_raw,
                js_files = INLINE.js_files,
        )
        bokeh_css = CSS_RESOURCES.render(
                css_raw = INLINE.css_raw,
                css_files = INLINE.css_files,
        )
        script,div = bokeh.embed.components(p)
        # return render_template(self.plot_template,script=script,div=div,title=title,plot_resources=plot_resources)
        return render_template(self.plot_template,script=script,div=div,title=title,bokeh_css=bokeh_css,bokeh_js=bokeh_js)

    def send_array_as_jpg(self,array,log_image=False,max_val=None,fillna=0.0,**kwargs):
        #img = Image.fromarray(array.astype('uint8'))
        #self.app.logger.info(type(array))
        array = np.nan_to_num(array,nan=fillna)
        #self.app.logger.info(str(array))
        if type(log_image) is str:
            log_image = strtobool(log_image)
        if log_image:
            array = np.ma.log(array).filled(0)
        if max_val is None:
            self.app.logger.info(f'Serving image, max val = {np.amax(array)}, min val = {np.amin(array)}, total cts = {np.sum(array)}')
            max_val = np.amax(array)
        else:
            max_val = float(max_val)


        array = array/max_val
        img = Image.fromarray(np.uint8(cm.viridis(array)*255)).convert('RGB')
        # create file-object in memory
        file_object = io.BytesIO()

        # write PNG in file-object
        img.save(file_object, 'jpeg')

        # move to beginning of file so `send_file()` it will read from start
        file_object.seek(0)
        return send_file(file_object, mimetype='image/jpeg')

    def queue_state(self):
        if self.queue_daemon.paused:
            state = 'Paused'
        elif self.queue_daemon.debug:
            state = 'Debug'
        elif self.queue_daemon.busy:
            state = 'Active'
        else:
            state = 'Ready'
        return state,200

    def driver_status(self):
        status = self.queue_daemon.driver.status()
        return jsonify(status),200

    def get_queue(self):
        data = request.args
        if 'with_iteration' in data:
            with_iteration = bool(data['with_iteration'])
        else:
            with_iteration = False
        output = [self.history,self.queue_daemon.running_task,list(self.task_queue.queue)]
        if with_iteration:
            output.insert(0,self.task_queue.iterationid())
        return jsonify(output),200
    def get_queue_iteration(self):
        return jsonify(self.task_queue.iterationid()),200

    @jwt_required()
    def deposit_obj(self):
        '''
        Store an object named obj in the driver's dropbox
        If a uuid is provided, the object will be stored with that uuid
        Otherwise, a new uuid will be generated.
        In either case, the uuid will be returned to the client.
        '''
        task = request.json
        user = get_jwt_identity()
        obj = request.json['obj']
        self.app.logger.debug('deposit_obj called')
        if 'uuid' in request.json.keys():
            uid = request.json['uuid']
        else:
            uid = 'DB-' + str(uuid.uuid4())
        self.app.logger.info(f'{user} is storing an object w uuid {id} in driver dropbox')
        obj = serialization.deserialize(obj)
        if self.driver.dropbox is None:
            self.driver.dropbox = {}
        self.driver.dropbox[uid] = obj
        return uid,200

    @jwt_required()
    def retrieve_obj(self):
        '''
        Retrieve an object from the driver's dropbox
        uuid specifies the object to retrieve
        delete specifies whether to delete the object after retrieval
        '''
        task = request.json
        user = get_jwt_identity()
        self.app.logger.info(f'{user} is getting an object with uuid {task["uuid"]} from driver, delete = {task["delete"]} ')
        if(task['uuid'] not in self.driver.dropbox.keys()):
            return 'Nothing in dropbox under this uuid',404
        result = self.driver.dropbox[task['uuid']]
        if 'delete' not in task.keys():
            delete = True
        else:
            delete = task['delete']
        if delete:
            del self.driver.dropbox[task['uuid']]
        result = serialization.serialize(result)
        return jsonify({'obj':result}),200


    @jwt_required()
    def set_driver_object(self):
        task = request.json
        user = get_jwt_identity()
        for name,obj in task.items():
            self.app.logger.info(f'{user} is setting an object named {name} in driver')
            obj = serialization.deserialize(obj)
            setattr(self.driver,name,obj)
        return 'Success!',200

    @jwt_required()
    def get_driver_object(self):
        task = request.json
        user = get_jwt_identity()
        self.app.logger.info(f'{user} is getting an object named {task["name"]} from driver')
        result = getattr(self.driver,task['name'])
        result = serialization.serialize(result)
        return jsonify({'obj':result}),200

    @jwt_required()
    def enqueue(self):
        task = request.json
        if 'queue_loc' in task:
            queue_loc = task['queue_loc']
            del task['queue_loc']
        else:
            #insert at back of queue
            queue_loc=self.task_queue.qsize()

        if 'uuid' in task:
            task_uuid = task['uuid']
            del task['uuid']
        else:
            task_uuid = 'QD-' + str(uuid.uuid4())
        
        user = get_jwt_identity()
        self.app.logger.info(f'{user} enqueued {request.json}')
        package = {'task':task,'meta':{},'uuid':task_uuid}
        package['meta']['queued'] = datetime.datetime.now().strftime('%m/%d/%y %H:%M:%S-%f')
        self.task_queue.put(package,queue_loc)

        return str(package['uuid']),200

    @jwt_required()
    def reorder_queue(self):
        data = request.json
        prior_state = data['prior_state']
        reordered_queue = data['queue']
        matches = True
        
        self.app.logger.debug(prior_state)
        if prior_state != 'Paused':
            self.app.logger.info(f'Setting queue paused state to true')
            self.queue_daemon.paused = True
        
        temp_queue = list()
        for n in range(self.task_queue.qsize()):
            q_task = self.task_queue.queue[n] #server queue task
            task_found = False
            for i in range(len(reordered_queue)):
                rq_task = reordered_queue[i] #reordered queue task
                if rq_task['uuid'] == str(q_task['uuid']):
                    task_found = True
                    temp_queue.insert(i, q_task)
                    self.app.logger.debug(f'found {rq_task}')
            if task_found == False:
                matches = False
                self.app.logger.debug('failed')
                return 'Failed',400
        if matches:
            self.app.logger.debug('matched')
            self.task_queue.queue = temp_queue
            self.app.logger.debug(self.task_queue.queue)
            
        if prior_state != 'Paused':
            self.app.logger.info(f'Setting queue paused state to false')
            self.queue_daemon.paused = False
        
        return 'Success',200
        
    @jwt_required()
    def remove_items(self):
        items = request.json
        for i in range(len(items)):
            self.app.logger.debug(f'remove {items[i]}')
            uuid = items[i]['uuid']
            self.task_queue.remove(self._uuid_to_qpos(uuid))
        return 'Success',200

    def _uuid_to_qpos(self,uuid):
        for idx,item in enumerate(list(self.task_queue.queue)):
            if str(item['uuid']) == uuid:
                pos = idx
                break
        return pos

    @jwt_required()
    def remove_item(self):
        uuid=request.json['uuid']
        self.task_queue.remove(self._uuid_to_qpos(uuid))
        return 'Success',200

    @jwt_required()
    def move_item(self):
        uuid = request.json['uuid']
        pos = request.json['pos']
        self.task_queue.move(self._uuid_to_qpos(uuid),new_index=pos)
        return 'Success',200

    def clear_queue(self):
        self.task_queue.clear()
        return 'Success',200

    def clear_history(self):
        del self.history[:]
        return 'Success',200

    def debug(self):
        state = request.json['state']
        self.app.logger.info(f'Setting queue debug state to {state}')
        self.queue_daemon.debug = state
        return 'Success',200

    def pause(self):
        state = request.json['state']
        self.app.logger.info(f'Setting queue paused state to {state}')
        self.queue_daemon.paused = state
        return 'Success',200

    def halt(self):
        self.app.logger.info(f'Halting all drivers and stopping QueueDaemon')
        # ToDo....
        return 'Success',200

    def init(self):
        # this kills the default werkzeug webserver output
        # log = logging.getLogger('werkzeug')
        #log.disabled = True

        self.app.logger.info('Spawning Daemons')
        self.queue_daemon.start()

        return 'Success',200

    def login(self):
        if not request.is_json:
            return jsonify({"msg": "Missing JSON in request"}), 400

        username = request.json.get('username', None)
        if username is None:
            return jsonify({"msg": "Missing username parameter"}), 400

        password = request.json.get('password', None)
        if password is None:
            return jsonify({"msg": "Missing password parameter"}), 400

        if password != 'domo_arigato':
            return jsonify({"msg": "Bad password"}), 401

        # Identity can be any data that is json serializable
        #expires = datetime.timedelta(days=1)
        self.app.logger.info(f'Creating login token for user {username}')
        token = create_access_token(identity=username)#,expires=expires)

        try:
            #sometimes the token comes as a bytestring, possible due to different versions of jwt
            token = token.decode('utf8')
        except AttributeError:
            pass
        return jsonify(token=token), 200

    def get_server_time(self):
        now = datetime.datetime.now().strftime('%H:%M:%S - %y/%m/%d')
        return now


    @jwt_required()
    def login_test(self):
        username = get_jwt_identity()
        self.app.logger.info(f'Login test for {username} successful')
        return 'Success',200



if __name__ =='__main__':

    from AFL.automation.APIServer.DummyDriver import DummyDriver
    server = APIServer('TestServer')
    server.add_standard_routes()
    server.create_queue(DummyDriver())
    server.run(host='0.0.0.0',debug=False)<|MERGE_RESOLUTION|>--- conflicted
+++ resolved
@@ -134,27 +134,19 @@
          )
         self.zeroconf = Zeroconf(ip_version=IPVersion.All)
         self.zeroconf.register_service(self.zeroconf_info)
-<<<<<<< HEAD
         self.app.logger.info("Started mDNS service advertisement.")
-    def run(self,**kwargs):
-=======
-        print("Started mDNS service advertisement.")
+
     def run(self, use_waitress=None, **kwargs):
->>>>>>> f4b63cb1
         if self.queue_daemon is None:
             raise ValueError('create_queue must be called before running server')
         if _ADVERTISE_ZEROCONF:
             try:
                 self.advertise_zeroconf(**kwargs)
             except Exception as e:
-<<<<<<< HEAD
                 self.app.logger.warning(f'failed while trying to start zeroconf {e}, continuing')
-=======
-                print(f'failed while trying to start zeroconf {e}, continuing')
         # before_first_request was removed in Flask >=3.0, so run init here
         # to start the queue daemon before the server begins serving.
         self.init()
->>>>>>> f4b63cb1
         try:
             if use_waitress is None:
                 use_waitress = _HAVE_WAITRESS
