import requests,uuid,time,copy,inspect
from AFL.automation.shared import serialization
from AFL.automation.shared.ServerDiscovery import ServerDiscovery

class Client:
    '''Communicate with APIServer 

    This class provides an interface to generate HTTP REST requests that are sent to
    an APIServer, monitor the status of those requests, and retrieve the results of
    those requests.  It is intended to be used as a client to the APIServer class.
    '''
<<<<<<< HEAD
    def __init__(self,ip=None,port='5000',username=None,interactive=False):
        if ip is None:
            raise InputError('Must specify ip')
        
=======
    def __init__(self,ip=None,port='5000',interactive=False):
>>>>>>> a9951bbf
        #trim trailing slash if present
        if ip is None:
            raise ValueError('ip (server address) must be specified')
        if ip[-1] == '/':
            ip = ip[:-1]
        self.ip = ip
        self.port = port
        self.url = f'http://{ip}:{port}'
        self.interactive=interactive
        try:
            import AFL.automation.shared.widgetui
            import IPython
        except ImportError:
            pass
        else:
            #Client.ui = AFL.automation.shared.widgetui.client_construct_ui
            setattr(Client,'ui',AFL.automation.shared.widgetui.client_construct_ui)
        if username is not None:
            self.login(username)


    @classmethod
    def from_server_name(cls,server_name,**kwargs):
        sd = ServerDiscovery()
        address = ServerDiscovery.sa_discover_server_by_name(server_name)[0]
        (address,port) = address.split(':')
        return cls(ip=address,port=port,**kwargs)

    def logged_in(self):
        url = self.url + '/login_test'
        response = requests.get(url,headers=self.headers)
        if response.status_code == 200:
            return True
        else:
            print(response.content)
            return False

    def login(self,username,populate_commands=True):
        url = self.url + '/login'
        response = requests.post(url,json={'username':username,'password':'domo_arigato'})
        if not (response.status_code == 200):
            raise RuntimeError(f'Client login failed with status code {response.status_code}:\n{response.content}')

        # headers should be included in all HTTP requests 
        self.token  = response.json()['token']
        self.headers = {'Authorization':'Bearer {}'.format(self.token)}
        if populate_commands:
            self.get_queued_commmands()
            self.get_unqueued_commmands()

    def driver_status(self):
        response = requests.get(self.url+'/driver_status',headers=self.headers)
        if response.status_code != 200:
            raise RuntimeError(f'API call to driver_status command failed with status_code {response.status_code}\n{response.text}')
        return response.json()
    def get_queue(self):
        response = requests.get(self.url+'/get_queue',headers=self.headers)
        if response.status_code != 200:
            raise RuntimeError(f'API call to set_queue_mode command failed with status_code {response.status_code}\n{response.text}')
        return response.json()

    def wait(self,target_uuid=None,interval=0.1,for_history=True,first_check_delay=5.0):
        time.sleep(first_check_delay)
        while True:
            try:
                response = requests.get(self.url+'/get_queue',headers=self.headers,timeout=15)
            except (TimeoutError,requests.exceptions.ConnectionError) as e:
                continue
            history,running,queued = response.json()
            if target_uuid is not None:
                if for_history:
                    if any([str(task['uuid'])==str(target_uuid) for task in history]):
                        break
                else:
                    if not any([str(task['uuid'])==str(target_uuid) for task in running+queued]):
                        break

            else:
                if len(running+queued)==0:
                    break
            time.sleep(interval)

        #check the return info of the command we waited on
        return history[-1]['meta']

    def get_quickbar(self):
        response = requests.get(self.url+'/get_quickbar',headers=self.headers)
        if response.status_code != 200:
            raise RuntimeError(f'API call to get_queued_commands command failed with status_code {response.status_code}\n{response.text}')

        return response.json()

    def server_cmd(self,cmd,**kwargs):
        json=kwargs
        response = requests.get(self.url+'/'+cmd,headers=self.headers,json=json)
        if response.status_code != 200:
            raise RuntimeError(f'API call to server command failed with status_code {response.status_code}\n{response.text}')
        return response.json()

    def enqueued_base(self,**kwargs):
        return self.enqueue(**kwargs)
    
    def unqueued_base(self,**kwargs):
        response = requests.get(self.url+'/'+kwargs['endpoint'],headers=self.headers)
        if response.status_code != 200:
            raise RuntimeError(f'API call to set_queue_mode command failed with status_code {response.status_code}\n{response.text}')
        return response.json()

    def get_unqueued_commmands(self,inherit_commands=True):
        response = requests.get(self.url+'/get_unqueued_commands',headers=self.headers)
        if response.status_code != 200:
            raise RuntimeError(f'API call to get_queued_commands command failed with status_code {response.status_code}\n{response.text}')
            
        if inherit_commands:
            #XXX Need to find a cleaner way to do this. It works reasonbly
            #XXX well, but it doesn't support tab completions
            for function_name,info in response.json().items():
                parameters = []
                for parameter_name,default in info['kwargs']:
                    p = inspect.Parameter(parameter_name,inspect.Parameter.KEYWORD_ONLY,default=default)
                    parameters.append(p)
                function = lambda **kwargs: self.unqueued_base(endpoint=function_name,**kwargs)
                function.__name__ = function_name
                function.__doc__ = info['doc']
                function.__signature__ = inspect.signature(self.enqueued_base).replace(parameters=parameters)
                setattr(self,function_name,function)
                
        return response.json()
        
    def get_queued_commmands(self,inherit_commands=True):
        response = requests.get(self.url+'/get_queued_commands',headers=self.headers)
        if response.status_code != 200:
            raise RuntimeError(f'API call to get_queued_commands command failed with status_code {response.status_code}\n{response.text}')

        if inherit_commands:
            #XXX Need to find a cleaner way to do this. It works reasonbly
            #XXX well, but it doesn't support tab completions
            for function_name,info in response.json().items():
                parameters = []
                for parameter_name,default in info['kwargs']:
                    p = inspect.Parameter(parameter_name,inspect.Parameter.KEYWORD_ONLY,default=default)
                    parameters.append(p)
                function = lambda **kwargs: self.enqueued_base(task_name=function_name,**kwargs)
                function.__name__ = function_name
                function.__doc__ = info['doc']
                function.__signature__ = inspect.signature(self.enqueued_base).replace(parameters=parameters)
                setattr(self,function_name,function)

        return response.json()

    def enqueue(self,interactive=None,**kwargs):
        if interactive is None:
            interactive = self.interactive
        if 'params' in kwargs:
            additional_kwargs = kwargs['params']()
            del kwargs['params']
            kwargs.update(additional_kwargs)
        json=kwargs
        response = requests.post(self.url+'/enqueue',headers=self.headers,json=json)
        if response.status_code != 200:
            raise RuntimeError(f'API call to enqueue command failed with status_code {response.status_code}\n{response.text}')
        task_uuid = str(response.text)
        if interactive:
            meta = self.wait(target_uuid=task_uuid,first_check_delay=0.5)
            if meta['exit_state']=='Error!':
                print(meta['return_val'])
            return meta
        else:
            return task_uuid

    def set_config(self,interactive=None,**kwargs):
        return self.enqueue(interactive=interactive,task_name='set_config',**kwargs)

    def get_config(self,name,print_console=True,interactive=None):
        if name == 'all':
            return self.enqueue(interactive=interactive,task_name='get_configs',print_console=print_console)
        else:
            return self.enqueue(interactive=interactive,task_name='get_config',name=name,print_console=print_console)
   

    def get_server_time(self):
        response = requests.get(self.url+'/get_server_time',headers=self.headers)
        if response.status_code != 200:
            raise RuntimeError(f'API call to enqueue command failed with status_code {response.status_code}\n{response.text}')
        return response.text
   
    def query_driver(self,**kwargs):
        json=kwargs
        response = requests.get(self.url+'/query_driver',headers=self.headers,json=json)
        if response.status_code != 200:
            raise RuntimeError(f'API call to query_driver command failed with status_code {response.status_code}\n{response.text}')
        return response.text

    def reset_queue_daemon(self):
        response = requests.post(self.url+'/reset_queue_daemon',headers=self.headers)
        if response.status_code != 200:
            raise RuntimeError(f'API call to reset_queue_daemon command failed with status_code {response.status_code}\n{response.text}')
        
    def pause(self,state):
        json={'state':state}
        response = requests.post(self.url+'/pause',headers=self.headers,json=json)
        if response.status_code != 200:
            raise RuntimeError(f'API call to pause command failed with status_code {response.status_code}\n{response.text}')
        
    def clear_queue(self):
        response = requests.post(self.url+'/clear_queue',headers=self.headers)
        if response.status_code != 200:
            raise RuntimeError(f'API call to clear_queue command failed with status_code {response.status_code}\n{response.text}')

    def clear_history(self):
        response = requests.post(self.url+'/clear_history',headers=self.headers)
        if response.status_code != 200:
            raise RuntimeError(f'API call to clear_history command failed with status_code {response.status_code}\n{response.text}')

    def debug(self,state):
        json={'state':state}
        response = requests.post(self.url+'/debug',headers=self.headers,json=json)
        if response.status_code != 200:
            raise RuntimeError(f'API call to debug command failed with status_code {response.status_code}\n{response.text}')

    def halt(self):
        response = requests.post(self.url+'/halt',headers=self.headers,json={})
        if response.status_code != 200:
            raise RuntimeError(f'API call to halt command failed with status_code {response.status_code}\n{response.content}')

    def queue_state(self):
        response = requests.get(self.url+'/queue_state',headers=self.headers,json={})
        if response.status_code != 200:
            raise RuntimeError(f'API call to queue_state command failed with status_code {response.status_code}\n{response.content}')
        return response
    
    
    def remove_item(self,uuid):
        response = requests.post(self.url+'/remove_item',headers=self.headers,json={'uuid':uuid})
        if response.status_code != 200:
            raise RuntimeError(f'API call to remove_item command failed with status_code {response.status_code}\n{response.content}')
        return response
    
    
    def move_item(self,uuid,pos):
        response = requests.post(self.url+'/move_item',headers=self.headers,json={'uuid':uuid,'pos':pos})
        if response.status_code != 200:
            raise RuntimeError(f'API call to move_item command failed with status_code {response.status_code}\n{response.content}')
        return response

    def set_driver_object(self,**kw):
        json = {}
        for name,value in kw.items():
            value = serialization.serialize(value)
            json[name] = value
        response = requests.post(self.url+'/set_driver_object',headers=self.headers,json=json)
        return response

    def get_driver_object(self,name):
        json = {'name':name}
        response = requests.get(self.url+'/get_driver_object',headers=self.headers,json=json)
        return serialization.deserialize(response.json()['obj'])

    def deposit_obj(self, obj, uid=None):
        '''
        Deposit an object in the dropbox
        obj : object, the object to deposit
        id : str, the uuid to deposit the object under
        if not specified, a new uuid will be generated

        '''
        json = {}
        if uid is None:
            uid = 'DB-' + str(uuid.uuid4())
        json['uuid'] = uid
        json['obj'] = serialization.serialize(obj)
        # print(json)
        response = requests.post(self.url + '/deposit_obj', headers=self.headers, json=json)
        return response.content.decode('UTF-8')

    def retrieve_obj(self, uid,delete=True):
        '''
        Retrieve an object from the dropbox
        id : str, the uuid of the object to retrieve
        delete : bool, if True, delete the object after retrieving

        '''
        json = {'uuid':uid,'delete':delete}
        response = requests.get(self.url + '/retrieve_obj', headers=self.headers, json=json)
        if response.status_code == 404:
            raise KeyError('invalid uuid')
        elif response.status_code != 200:
            raise Exception(f'server-side error: {response.status_code}')
        else:
            return serialization.deserialize(response.json()['obj'])

    def set_object(self,serialize=True,**kw):
        json = {}
        json['task_name'] = 'set_object'
        if serialize:
            json['serialized'] = True
            
        for name,value in kw.items():
            if serialize:
                value = serialization.serialize(value)
            json[name] = value
        self.enqueue(**json)
        
    def get_object(self,name,serialize=True):
        json = {}
        json['task_name']  = 'get_object'
        json['name']  = name
        json['interactive']  = True
        json['serialize']  = serialize
        retval = self.enqueue(**json)
        if serialize:
            obj = serialization.deserialize(retval['return_val'])
        else:
            obj = retval['return_val']
        return obj

    def __str__(self):
        if self.logged_in():
            return f'APIServer Client(ip={self.ip},port={self.port}), connected'
        else:
            return f'APIServer Client(ip={self.ip},port={self.port}), disconnected'<|MERGE_RESOLUTION|>--- conflicted
+++ resolved
@@ -3,23 +3,18 @@
 from AFL.automation.shared.ServerDiscovery import ServerDiscovery
 
 class Client:
-    '''Communicate with APIServer 
+    '''
+    Communicate with APIServer 
 
     This class provides an interface to generate HTTP REST requests that are sent to
     an APIServer, monitor the status of those requests, and retrieve the results of
     those requests.  It is intended to be used as a client to the APIServer class.
     '''
-<<<<<<< HEAD
+
     def __init__(self,ip=None,port='5000',username=None,interactive=False):
         if ip is None:
-            raise InputError('Must specify ip')
-        
-=======
-    def __init__(self,ip=None,port='5000',interactive=False):
->>>>>>> a9951bbf
+            raise ValueError('ip (server address) must be specified')
         #trim trailing slash if present
-        if ip is None:
-            raise ValueError('ip (server address) must be specified')
         if ip[-1] == '/':
             ip = ip[:-1]
         self.ip = ip
