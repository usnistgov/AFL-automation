--- conflicted
+++ resolved
@@ -1,14 +1,10 @@
 from AFL.automation.shared.utilities import listify
 from AFL.automation.shared.PersistentConfig import PersistentConfig
 from AFL.automation.shared import serialization
-<<<<<<< HEAD
 import logging
 from math import ceil,sqrt
 import inspect 
-=======
-from math import ceil, sqrt
-import inspect
->>>>>>> 0f351c46
+
 import pathlib
 import uuid
 
@@ -79,8 +75,10 @@
             defaults= defaults,
             overrides= overrides,
             )
-
-<<<<<<< HEAD
+        
+        # collect inherited static directories
+        self.static_dirs = self.gather_static_dirs()
+
     def _log(self, level, message):
         if self.app is not None and hasattr(self.app, 'logger'):
             log_func = getattr(self.app.logger, level, None)
@@ -102,10 +100,7 @@
 
     def log_warning(self, message):
         self._log('warning', message)
-=======
-        # collect inherited static directories
-        self.static_dirs = self.gather_static_dirs()
->>>>>>> 0f351c46
+
 
     @classmethod
     def gather_defaults(cls):
