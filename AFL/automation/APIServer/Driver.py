--- conflicted
+++ resolved
@@ -1,16 +1,11 @@
 from AFL.automation.shared.utilities import listify
 from AFL.automation.shared.PersistentConfig import PersistentConfig
 from AFL.automation.shared import serialization
-<<<<<<< HEAD
 import logging
 from math import ceil,sqrt
 import inspect 
-
-=======
-from math import ceil, sqrt
 import inspect
 import json
->>>>>>> eadd084e
 import pathlib
 import uuid
 
@@ -65,12 +60,9 @@
         self.app = None
         self.data = None
         self.dropbox = None
-<<<<<<< HEAD
         self.logger = logging.getLogger(name if name is not None else 'Driver')
         self.logger.setLevel(logging.INFO)
-=======
         self._tiled_client = None  # Cached Tiled client
->>>>>>> eadd084e
 
         if name is None:
             self.name = 'Driver'
