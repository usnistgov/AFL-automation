import gc
import time
import datetime
from AFL.automation.APIServer.Driver import Driver
import numpy as np # for return types in get data
import h5py #for Nexus file reading
import lazy_loader as lazy
epics = lazy.load("epics", require="AFL-automation[neutron-scattering]")
import os
import pathlib
import warnings
Matilda = lazy.load("Matilda", require="AFL-automation[usaxs]")

class APSUSAXS(Driver):
    defaults = {}
    defaults['sample_thickness'] = 1.58
    defaults['run_initiate_pv'] = '9idcLAX:AutoCollectionStart'
    defaults['script_name_pv'] = '9idcLAX:AutoCollectionStrInput'
    defaults['instrument_status_pv'] = '9idcLAX:state'
    defaults['script_path'] = '/mnt/share1/USAXS_data/2022-06/'
    defaults['instrument_running_pv'] = '9idcLAX:dataColInProgress'
    defaults['script_template_file'] = 'AFL-template.mac'
    defaults['script_file'] = 'AFL.mac'
    defaults['magic_project_key'] = '!!AFL-SETNAME!!'
    defaults['magic_filename_key'] = '!!AFLREPLACEME!!'
    defaults['magic_xpos_key'] = '!!AFLXPOS!!'
    defaults['magic_ypos_key'] = '!!AFLYPOS!!'
    defaults['active_holder'] = '6A'
    defaults['script_write_cooldown'] = 1 
    defaults['platemap'] = {
                         '6A':{
                     'SlotA':
                        {
                          'x0': 0,
                          'y0': 0,
                          'x_step': 9,
                          'y_step': 9,
                          'x_per_y_skew': .5,
                          'y_per_x_skew': -(8/12)*.5,
                        },
                        'SlotB':
                        {
                          'x0': -150,
                          'y0': -150,
                          'x_step': 9,
                          'y_step': 9,
                          'x_per_y_skew': 1,
                          'y_per_x_skew': -(8/12)*1,
                        },
                        'SlotC':
                        {
                          'x0': 150,
                          'y0': 150,
                          'x_step': 9,
                          'y_step': 9,
                          'x_per_y_skew': -8,
                          'y_per_x_skew': -(8/12)*-8,
                        },

                    }
                    }
    defaults['file_read_max_retries'] = 20
    defaults['file_read_retry_sleep'] = 15.0
    defaults['file_read_check_key'] = 'CalibratedData'  # Dictionary key to check for None
    defaults['userdir_pv'] = 'usxLAX:userDir'
    defaults['datadir_pv'] = 'usxLAX:sampleDir'
    defaults['next_fs_order_n_pv'] = 'usxLAX:USAXS:FS_OrderNumber'

    def __init__(self,overrides=None):
        '''
        connect to usaxs via EPICS

        '''

<<<<<<< HEAD
        self.convertUSAXS = lazy.load("matilda.convertUSAXS", require="AFL-automation[usaxs]")
        self.convertSAS = lazy.load("matilda.convertSAS", require="AFL-automation[usaxs]")
        self.readfromtiled = lazy.load("matilda.readfromtiled", require="AFL-automation[usaxs]")
        self.developNewFlyscan = lazy.load("matilda.developNewFlyscan", require="AFL-automation[usaxs]")
=======
        self.readMyNXcanSAS = lazy.load("Matilda.hdf5code.readMyNXcanSAS", require="AFL-automation[usaxs]")
>>>>>>> dc71357c

        self.app = None
        Driver.__init__(self,name='APSUSAXS',defaults=self.gather_defaults(),overrides=overrides)
        
        
        self.__instrument_name__ = 'APS USAXS instrument'
        
        self.status_txt = 'Just started...'
        self.filename = 'default'
        self.filename_prefix = 'AFL'
        self.project = 'AFL'
        self.xpos = 0
        self.ypos = 0

    def pre_execute(self,**kwargs):
        pass


    @Driver.unqueued()
    def getFilenamePrefix(self):
        '''
            get the currently set file name prefix

        '''
        return self.filename_prefix
    
    @Driver.unqueued()
    def setFilenamePrefix(self,prefix):
        '''
            set the currently set file name prefix

        '''
        self.filename_prefix = prefix
        if self.app is not None:
            self.app.logger.debug(f'Setting filename prefix to {prefix}')

    @Driver.unqueued()
    def getFilename(self):
        '''
            get the currently set file name

        '''
        return self.filename


    def setFilename(self,name):
        if self.app is not None:
            self.app.logger.debug(f'Setting filename to {name}')

        self.filename = name
    @Driver.unqueued()
    def getProject(self):
        '''
           get the currently set file name
        
        '''
        return self.project

    def _coords_from_tuple(self,slot,row,col):
        if len(row)>1:
            raise ValueError('row must be a single letter')
        row = ord(row) & 31
        col = int(col)

        geom = self.config['platemap'][self.config['active_holder']][slot]

        return (geom['x0'] + (row-1)*geom['x_step'] + geom['x_per_y_skew']*(col-1),
                geom['y0'] + (col-1)*geom['y_step'] + geom['y_per_x_skew']*(row-1))
    
    def setProject(self,name):
        if self.app is not None:
            self.app.logger.debug(f'Setting filename to {name}')

        self.project = name

    def _writeUSAXSScript(self):
        '''
        burn the current filename and project name into a USAXS script
        '''

        lines = []
        with open(pathlib.Path(self.config['script_path'])/self.config['script_template_file'],'r') as f:
            for line in f:
                s = line.replace(self.config['magic_project_key'],self.project)
                s = s.replace(self.config['magic_filename_key'],self.filename)
                s = s.replace(self.config['magic_xpos_key'],str(self.xpos))
                s = s.replace(self.config['magic_ypos_key'],str(self.ypos))
                s = s.replace('\r','')
                s = s.replace('\n','')
                lines.append(s)
        with open(pathlib.Path(self.config['script_path'])/self.config['script_file'],'w') as f:
            for line in lines:
                f.write(line+'\r\n')

    def _safe_read_file(self, filepath, filename,is_usaxs=True):
        '''
        Safely read a USAXS file with retry logic.
        
        Checks if file exists, then calls readMyNXcanSAS. If the specified
        dictionary entry is None, retries after sleeping. Continues until
        max retries are reached or the file is successfully read.
        
        Parameters
        ----------
        filepath : pathlib.Path
            Path to the directory containing the file
        filename : str
            Name of the file to read
            
        Returns
        -------
        dict
            Dictionary returned by readMyNXcanSAS
            
        Raises
        ------
        FileNotFoundError
            If the file does not exist
        RuntimeError
            If the file cannot be read successfully after max retries
        '''
        full_path = filepath / filename
        
        # Check if file exists
        if not full_path.exists():
            raise FileNotFoundError(f'File does not exist: {full_path}')
        
        max_retries = self.config['file_read_max_retries']
        retry_sleep = self.config['file_read_retry_sleep']
        check_key = self.config['file_read_check_key']
        
        for attempt in range(max_retries):
            try:
                data_dict = self.readMyNXcanSAS(filepath, filename,is_usaxs=is_usaxs)
                
                # Check if the specified key is None
                if check_key not in data_dict:
                    if self.app is not None:
                        self.app.logger.warning(
                            f'Key "{check_key}" not found in data dictionary. '
                            f'Available keys: {list(data_dict.keys())}'
                        )
                    # If key doesn't exist, treat as failure and retry
                    if attempt < max_retries - 1:
                        time.sleep(retry_sleep)
                        continue
                    else:
                        raise RuntimeError(
                            f'Key "{check_key}" not found in data dictionary after {max_retries} attempts'
                        )
                
                if data_dict[check_key] is None:
                    if attempt < max_retries - 1:
                        if self.app is not None:
                            self.app.logger.debug(
                                f'Key "{check_key}" is None, retrying in {retry_sleep}s '
                                f'(attempt {attempt + 1}/{max_retries})'
                            )
                        time.sleep(retry_sleep)
                        continue
                    else:
                        raise RuntimeError(
                            f'Key "{check_key}" is None after {max_retries} attempts. '
                            f'File may not be fully written: {full_path}'
                        )
                
                # Success - data is valid
                if self.app is not None:
                    self.app.logger.debug(f'Successfully read file {filename} on attempt {attempt + 1}')
                return data_dict
                
            except Exception as e:
                if attempt < max_retries - 1:
                    if self.app is not None:
                        self.app.logger.warning(
                            f'Error reading file {filename} (attempt {attempt + 1}/{max_retries}): {e}. '
                            f'Retrying in {retry_sleep}s...'
                        )
                    time.sleep(retry_sleep)
                    continue
                else:
                    raise RuntimeError(
                        f'Failed to read file {full_path} after {max_retries} attempts. '
                        f'Last error: {e}'
                    )
        
        # Should never reach here, but just in case
        raise RuntimeError(f'Failed to read file {full_path} after {max_retries} attempts')

    @Driver.quickbar(qb={'button_text':'Expose',
        'params':{
        'name':{'label':'Name','type':'text','default':'test_exposure'},
        'exposure':{'label':'Exposure (s)','type':'float','default':5},
        'reduce_data':{'label':'Reduce?','type':'bool','default':True},
        'measure_transmission':{'label':'Measure Trans?','type':'bool','default':True}
        }})
    def expose(self, name = None, block = True, read_USAXS = True, read_SAXS = True):
        if name is None:
            name=self.getFilenamePrefix()
        else:
            self.setFilenamePrefix(name)
        self.status_txt = f'Starting USAXS/SAXS/WAXS scan named {name}'
        if self.app is not None:
            self.app.logger.debug(f'Starting USAXS/SAXS/WAXS exposure with name {name}')
        self.status_txt = 'Writing script...'
        self._writeUSAXSScript()
        self.status_txt = 'Waiting for script save...'
        time.sleep(self.config['script_write_cooldown'])
        epics.caput(self.config['script_name_pv'],self.config['script_file'])
        time.sleep(0.1)
        epics.caput(self.config['run_initiate_pv'],1)
        self.status_txt = 'Run started!'

        time.sleep(0.5)
        if block or reduce_data:
            time.sleep(20)
            self.block_for_run_finish()
            self.status_txt = 'Instrument Idle'
<<<<<<< HEAD
            
        if reduce_USAXS:
           # get last flyscan from Tiled and check that the set filename matches the found file
           [last_scan_path, last_scan_file] = self.readfromtiled.FindLastScanData('Flyscan',1)[0]
           if name.replace('-','_').replace('.','_').replace('?','_') not in last_scan_file:
                   raise ValueError(f"Did not get data that seemed to match, you collected {name}, we got {last_scan_file}")

           # reduce flyscan data
           # last_scan_results = self.convertUSAXS.reduceFlyscanToQR(last_scan_path,last_scan_file)
           # results_ds = self.convertUSAXS.results_to_dataset(last_scan_results)
           # USAXS_int = results_ds['USAXS_int']

           # get empty flyscan, reduce it
           [empty_path,empty_file] = self.readfromtiled.FindScanDataByName('Flyscan',self.config['empty_scan_title'])[0]
           #empty_results = self.convertUSAXS.reduceFlyscanToQR(empty_path,empty_file)
           #empty_ds = self.convertUSAXS.results_to_dataset(empty_results)
           #MT_USAXS_int = empty_ds['USAXS_int']
           #MT_USAXS_int = MT_USAXS_int.interp_like(USAXS_int) #interpolate to match last scan

           usaxs_data = self.developNewFlyscan.processFlyscan(last_scan_path,last_scan_file,blankPath=empty_path, blankFilename=empty_file)

           # add data to tiled
           self.data['USAXS_q'] = usaxs_data["reducedData"]["Q"]
           self.data.add_array('USAXS_q',usaxs_data["reducedData"]["Q"])
           self.data.add_array('USAXS_int',usaxs_data["reducedData"]["Intensity"])
           self.data.add_array('USAXS_err',usaxs_data["reducedData"]["Error"])
           self.data['USAXS_Filepath'] = last_scan_path
           self.data['USAXS_Filename'] = last_scan_file
           self.data['USAXS_transmission'] = usaxs_data["reducedData"]["PeakToPeakTransmission"]
           
        if reduce_WAXS: 
           # get last WAXS from Tiled, reduce it
           [last_scan_path, last_scan_file] = self.readfromtiled.FindLastScanData('WAXS',1)[0]
           if name.replace('-','_') not in last_scan_file:
                   raise ValueError(f"Did not get data that seemed to match, you collected {name}, we got {last_scan_file}")
           #reduce
           last_scan_results = self.convertSAS.ImportAndReduceAD(last_scan_path,last_scan_file)
           
           # add data to tiled
           self.data.add_array('WAXS_q',last_scan_results['Q_array'])
           self.data.add_array('WAXS_int',last_scan_results['Intensity'])
           self.data['WAXS_Filepath'] = last_scan_path
           self.data['WAXS_Filename'] = last_scan_file
=======
        
        user_dir = epics.caget(self.config['userdir_pv'],as_string=True)
        data_dir = epics.caget(self.config['datadir_pv'],as_string=True)
        fs_order_n = epics.caget(self.config['next_fs_order_n_pv']) - 1.0 # need to subtract 1 because the order number is incremented after the scan starts
        filename= f"{self.filename_prefix}_{fs_order_n:04d}.h5"
        if read_USAXS:
            filepath_usaxs = pathlib.Path(user_dir) / (str(data_dir) + '_usaxs') / filename
            data_dict_usaxs = self._safe_read_file(filepath_usaxs, filename,is_usaxs=True)

            self.data.add_array('USAXS_q',data_dict_usaxs['CalibratedData']['Q'])
            self.data.add_array('USAXS_I',data_dict_usaxs['CalibratedData']['Intensity'])
            self.data.add_array('USAXS_dI',data_dict_usaxs['CalibratedData']['Error'])
            self.data['USAXS_Filepath'] = str(filepath_usaxs)
            self.data['USAXS_Filename'] = filename
            self.data['USAXS_name'] = name

        if read_SAXS:
            filepath_saxs = pathlib.Path(user_dir) / (str(data_dir) + '_saxs') / filename
            data_dict_saxs = self._safe_read_file(filepath_saxs, filename,is_usaxs=False)

            self.data.add_array('SAXS_q',data_dict_saxs['CalibratedData']['Q'])
            self.data.add_array('SAXS_I',data_dict_saxs['CalibratedData']['Intensity'])
            self.data.add_array('SAXS_dI',data_dict_saxs['CalibratedData']['Error'])
            self.data['SAXS_Filepath'] = str(filepath_saxs)
            self.data['SAXS_Filename'] = filename
            self.data['SAXS_name'] = name
            
>>>>>>> dc71357c

    def block_for_run_finish(self):
        while self.getRunInProgress():
            time.sleep(5)
        
    def getRunStatus(self):
        return epics.caget(self.config['instrument_status_pv'],as_string=True)
    
    def setPosition(self,plate,row,col,x_offset=0,y_offset=0):
        (self.xpos,self.ypos) = self._coords_from_tuple(plate,row,col)
        self.xpos+=x_offset
        self.ypos+=y_offset
        
    def getRunInProgress(self):
        return epics.caget(self.config['instrument_running_pv']) 
    
               
    def status(self):
        status = []
        status.append(f'Status: {self.status_txt}')
        status.append(f'EPICS status: {self.getRunStatus()}')
        status.append(f'Next X: {self.xpos}')
        status.append(f'Next Y: {self.ypos}')
        status.append(f'Next filename: {self.filename}')
        status.append(f'Next project: {self.project}')
        return status
if __name__ == '__main__':
    from AFL.automation.shared.launcher import *

<|MERGE_RESOLUTION|>--- conflicted
+++ resolved
@@ -72,14 +72,7 @@
 
         '''
 
-<<<<<<< HEAD
-        self.convertUSAXS = lazy.load("matilda.convertUSAXS", require="AFL-automation[usaxs]")
-        self.convertSAS = lazy.load("matilda.convertSAS", require="AFL-automation[usaxs]")
-        self.readfromtiled = lazy.load("matilda.readfromtiled", require="AFL-automation[usaxs]")
-        self.developNewFlyscan = lazy.load("matilda.developNewFlyscan", require="AFL-automation[usaxs]")
-=======
         self.readMyNXcanSAS = lazy.load("Matilda.hdf5code.readMyNXcanSAS", require="AFL-automation[usaxs]")
->>>>>>> dc71357c
 
         self.app = None
         Driver.__init__(self,name='APSUSAXS',defaults=self.gather_defaults(),overrides=overrides)
@@ -298,51 +291,6 @@
             time.sleep(20)
             self.block_for_run_finish()
             self.status_txt = 'Instrument Idle'
-<<<<<<< HEAD
-            
-        if reduce_USAXS:
-           # get last flyscan from Tiled and check that the set filename matches the found file
-           [last_scan_path, last_scan_file] = self.readfromtiled.FindLastScanData('Flyscan',1)[0]
-           if name.replace('-','_').replace('.','_').replace('?','_') not in last_scan_file:
-                   raise ValueError(f"Did not get data that seemed to match, you collected {name}, we got {last_scan_file}")
-
-           # reduce flyscan data
-           # last_scan_results = self.convertUSAXS.reduceFlyscanToQR(last_scan_path,last_scan_file)
-           # results_ds = self.convertUSAXS.results_to_dataset(last_scan_results)
-           # USAXS_int = results_ds['USAXS_int']
-
-           # get empty flyscan, reduce it
-           [empty_path,empty_file] = self.readfromtiled.FindScanDataByName('Flyscan',self.config['empty_scan_title'])[0]
-           #empty_results = self.convertUSAXS.reduceFlyscanToQR(empty_path,empty_file)
-           #empty_ds = self.convertUSAXS.results_to_dataset(empty_results)
-           #MT_USAXS_int = empty_ds['USAXS_int']
-           #MT_USAXS_int = MT_USAXS_int.interp_like(USAXS_int) #interpolate to match last scan
-
-           usaxs_data = self.developNewFlyscan.processFlyscan(last_scan_path,last_scan_file,blankPath=empty_path, blankFilename=empty_file)
-
-           # add data to tiled
-           self.data['USAXS_q'] = usaxs_data["reducedData"]["Q"]
-           self.data.add_array('USAXS_q',usaxs_data["reducedData"]["Q"])
-           self.data.add_array('USAXS_int',usaxs_data["reducedData"]["Intensity"])
-           self.data.add_array('USAXS_err',usaxs_data["reducedData"]["Error"])
-           self.data['USAXS_Filepath'] = last_scan_path
-           self.data['USAXS_Filename'] = last_scan_file
-           self.data['USAXS_transmission'] = usaxs_data["reducedData"]["PeakToPeakTransmission"]
-           
-        if reduce_WAXS: 
-           # get last WAXS from Tiled, reduce it
-           [last_scan_path, last_scan_file] = self.readfromtiled.FindLastScanData('WAXS',1)[0]
-           if name.replace('-','_') not in last_scan_file:
-                   raise ValueError(f"Did not get data that seemed to match, you collected {name}, we got {last_scan_file}")
-           #reduce
-           last_scan_results = self.convertSAS.ImportAndReduceAD(last_scan_path,last_scan_file)
-           
-           # add data to tiled
-           self.data.add_array('WAXS_q',last_scan_results['Q_array'])
-           self.data.add_array('WAXS_int',last_scan_results['Intensity'])
-           self.data['WAXS_Filepath'] = last_scan_path
-           self.data['WAXS_Filename'] = last_scan_file
-=======
         
         user_dir = epics.caget(self.config['userdir_pv'],as_string=True)
         data_dir = epics.caget(self.config['datadir_pv'],as_string=True)
@@ -370,7 +318,6 @@
             self.data['SAXS_Filename'] = filename
             self.data['SAXS_name'] = name
             
->>>>>>> dc71357c
 
     def block_for_run_finish(self):
         while self.getRunInProgress():
