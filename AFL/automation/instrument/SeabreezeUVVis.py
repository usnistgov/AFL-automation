from AFL.automation.APIServer.Driver import Driver
#from AFL.automation.instrument.Instrument import Instrument
import numpy as np # for return types in get data
import seabreeze
import time
import datetime
import h5py
from pathlib import Path
import uuid
import pathlib

class SeabreezeUVVis(Driver):
    defaults = {}
    defaults['correctDarkCounts'] = False
    defaults['correctNonlinearity'] = False
    defaults['exposure'] = 0.010
    defaults['exposure_delay'] = 0
    defaults['saveSingleScan'] = False
    defaults['filename'] = 'test.h5'
    defaults['filepath'] = '.'
    
    def __init__(self,backend='cseabreeze',device_serial=None,overrides=None):
        self.app = None
        self.name = 'SeabreezeUVVis'
        Driver.__init__(self,name='SeabreezeUVVis',defaults = self.gather_defaults(),overrides=overrides)
        print(f'configuring Seabreeze using backend {backend}')
        seabreeze.use(backend)
        from seabreeze.spectrometers import Spectrometer,list_devices
        print(f'attempting to list spectrometers...')
        print(f'seabreeze sees devices: {list_devices()}')
        if device_serial is None:
            print(f'Connecting to first available...')
            self.spectrometer = Spectrometer.from_first_available()
        else:
            print(f'Connecting to fixed serial, {device_serial}')
            self.spectrometer = Spectrometer.from_serial_number(device_serial)
        print(f'Connected successfully, to a {self.spectrometer}')

        self.wl = self.spectrometer.wavelengths()

    @Driver.unqueued()
    def getExposure(self):
        return self.config['exposure']

    @Driver.unqueued()
    def getExposureDelay(self):
        return self.config['exposure_delay']

    @Driver.unqueued()
    def getFilename(self):
        return self.config['filename']

    @Driver.unqueued()
    def getSaveSingleScan(self):
        return self.config['saveSingleScan']

    @Driver.unqueued()
    def getFilepath(self):
        return self.config['filepath']

    def setFilepath(self,filepath):
        self.config['filepath'] = Path(filepath)

    def setFilename(self,filename):
        self.config['filename'] = filename

    def setSaveSingleScan(self,saveSingleScan):
        self.config['saveSingleScan'] = saveSingleScan

    def setExposureDelay(self,time):
        self.config['exposure_delay'] = time

    def setExposure(self,time):
        self.config['exposure'] = time
        self.spectrometer.integration_time_micros(1e6*time)

    def collectContinuous(self,duration,start=None,return_data=False,**kwargs):
        data = []
        
        duration = datetime.timedelta(seconds=duration)

        if start is None:
            start = datetime.datetime.now()

        #print(start)
        #print(datetime.timedelta(0,duration))
        while datetime.datetime.now() < start:
            pass

        while datetime.datetime.now() < (start + duration):
<<<<<<< HEAD
            data.append([list(self.spectrometer.intensities(correct_dark_counts=self.config['correctDarkCounts'], 
                    correct_nonlinearity=self.config['correctNonlinearity']))])
=======
            data.append(list(self.spectrometer.intensities(
                        correct_dark_counts=self.config['correctDarkCounts'], 
                        correct_nonlinearity=self.config['correctNonlinearity'])))
>>>>>>> dd782019
            time.sleep(self.config['exposure_delay'])
        
        if self.data is not None:
            self.data['mode'] = 'continuous'
            self.data['wavelength'] = self.wl.tolist()
<<<<<<< HEAD
            self.data['spectrum'] = [self.wl.tolist(),data]
=======
            self.data['main_array'] = np.array(data)
>>>>>>> dd782019
       
        self._writedata(data)

        if not return_data:
            data = f'data written to file: {self.config["filename"]}'
            return data
        else:
            return data

    @Driver.unqueued()
    def collectSingleSpectrum(self,**kwargs):
        data = [list(self.wl),list(self.spectrometer.intensities(
            correct_dark_counts=self.config['correctDarkCounts'], 
                    correct_nonlinearity=self.config['correctNonlinearity']))]

        if self.config['saveSingleScan']:
            self._writedata(data)

        if self.data is not None:
            self.data['mode'] = 'single'
            self.data['wavelength'] = self.wl.tolist()
<<<<<<< HEAD
            self.data['spectrum'] = data            
        return data
=======
            self.data['spectrum'] = [x.tolist() for x in data] 
            self.data['main_array'] = np.array(data)
        return [x.tolist() for x in data]
>>>>>>> dd782019

    def _writedata(self,data):
        filepath = pathlib.Path(self.config['filepath'])
        filename = pathlib.Path(self.config['filename'])
        data = np.array(data)
        with h5py.File(filepath/filename, 'w') as f:
            dset = f.create_dataset(str(uuid.uuid1()), data=data)


<|MERGE_RESOLUTION|>--- conflicted
+++ resolved
@@ -88,25 +88,16 @@
             pass
 
         while datetime.datetime.now() < (start + duration):
-<<<<<<< HEAD
-            data.append([list(self.spectrometer.intensities(correct_dark_counts=self.config['correctDarkCounts'], 
-                    correct_nonlinearity=self.config['correctNonlinearity']))])
-=======
             data.append(list(self.spectrometer.intensities(
                         correct_dark_counts=self.config['correctDarkCounts'], 
                         correct_nonlinearity=self.config['correctNonlinearity'])))
->>>>>>> dd782019
             time.sleep(self.config['exposure_delay'])
         
         if self.data is not None:
             self.data['mode'] = 'continuous'
             self.data['wavelength'] = self.wl.tolist()
-<<<<<<< HEAD
-            self.data['spectrum'] = [self.wl.tolist(),data]
-=======
             self.data['main_array'] = np.array(data)
->>>>>>> dd782019
-       
+           
         self._writedata(data)
 
         if not return_data:
@@ -127,14 +118,9 @@
         if self.data is not None:
             self.data['mode'] = 'single'
             self.data['wavelength'] = self.wl.tolist()
-<<<<<<< HEAD
-            self.data['spectrum'] = data            
-        return data
-=======
             self.data['spectrum'] = [x.tolist() for x in data] 
             self.data['main_array'] = np.array(data)
         return [x.tolist() for x in data]
->>>>>>> dd782019
 
     def _writedata(self,data):
         filepath = pathlib.Path(self.config['filepath'])
