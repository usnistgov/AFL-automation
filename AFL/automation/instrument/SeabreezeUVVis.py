from AFL.automation.APIServer.Driver import Driver
#from AFL.automation.instrument.Instrument import Instrument
import numpy as np # for return types in get data
import seabreeze
import time
import datetime
import h5py
from pathlib import Path
import uuid
import pathlib

class SeabreezeUVVis(Driver):
    defaults = {}
    defaults['correctDarkCounts'] = False
    defaults['correctNonlinearity'] = False
    defaults['exposure'] = 0.010
    defaults['exposure_delay'] = 0
    defaults['saveSingleScan'] = False
    defaults['filename'] = 'test.h5'
    defaults['filepath'] = '.'
    
    def __init__(self,backend='cseabreeze',device_serial=None,overrides=None):
        self.app = None
        self.name = 'SeabreezeUVVis'
        Driver.__init__(self,name='SeabreezeUVVis',defaults = self.gather_defaults(),overrides=overrides)
        print(f'configuring Seabreeze using backend {backend}')
        seabreeze.use(backend)
        from seabreeze.spectrometers import Spectrometer,list_devices
        print(f'attempting to list spectrometers...')
        print(f'seabreeze sees devices: {list_devices()}')
        if device_serial is None:
            print(f'Connecting to first available...')
            self.spectrometer = Spectrometer.from_first_available()
        else:
            print(f'Connecting to fixed serial, {device_serial}')
            self.spectrometer = Spectrometer.from_serial_number(device_serial)
        print(f'Connected successfully, to a {self.spectrometer}')

        self.wl = self.spectrometer.wavelengths()

    @Driver.unqueued()
    def getExposure(self):
        return self.config['exposure']

    @Driver.unqueued()
    def getExposureDelay(self):
        return self.config['exposure_delay']

    @Driver.unqueued()
    def getFilename(self):
        return self.config['filename']

    @Driver.unqueued()
    def getSaveSingleScan(self):
        return self.config['saveSingleScan']

    @Driver.unqueued()
    def getFilepath(self):
        return self.config['filepath']

    def setFilepath(self,filepath):
        self.config['filepath'] = Path(filepath)

    def setFilename(self,filename):
        self.config['filename'] = filename

    def setSaveSingleScan(self,saveSingleScan):
        self.config['saveSingleScan'] = saveSingleScan

    def setExposureDelay(self,time):
        self.config['exposure_delay'] = time

    def setExposure(self,time):
        self.config['exposure'] = time
        self.spectrometer.integration_time_micros(1e6*time)

    def collectContinuous(self,duration,start=None,return_data=False,**kwargs):
        data = []
        
        duration = datetime.timedelta(seconds=duration)

        if start is None:
            start = datetime.datetime.now()

        print(start)
        print(datetime.timedelta(0,duration))
        while datetime.datetime.now() < start:
            pass
<<<<<<< HEAD
        
        data.append(self.wl)
        while datetime.datetime.now() < (start + datetime.timedelta(0,duration)):
            data.append(self.spectrometer.intensities(correct_dark_counts=self.config['correctDarkCounts'], 
                    correct_nonlinearity=self.config['correctNonlinearity']))
=======

        while datetime.datetime.now() < (start + duration):
            data.append([list(self.wl),list(self.spectrometer.intensities(correct_dark_counts=self.config['correctDarkCounts'], 
                    correct_nonlinearity=self.config['correctNonlinearity']))])
>>>>>>> b9b3f66d
            time.sleep(self.config['exposure_delay'])
        
        if self.data is not None:
            self.data['mode'] = 'continuous'
            self.data['wavelength'] = self.wl.tolist()
            self.data['spectrum'] = [x.tolist() for x in data[1:]]
       
        self._writedata(data)

        if not return_data:
<<<<<<< HEAD
            data = f'data written to file: {self.config["filepath"]}{self.config["filename"]}'

        return data#[x.tolist() for x in data] 
=======
            data = f'data written to file: {self.config["filename"]}'

        return list(data)
>>>>>>> b9b3f66d

    @Driver.unqueued()
    def collectSingleSpectrum(self,**kwargs):
        data = [list(self.wl),list(self.spectrometer.intensities(
            correct_dark_counts=self.config['correctDarkCounts'], 
                    correct_nonlinearity=self.config['correctNonlinearity']))]

        if self.config['saveSingleScan']:
            self._writedata(data)
<<<<<<< HEAD

        if self.data is not None:
            self.data['mode'] = 'single'
            self.data['wavelength'] = self.wl.tolist()
            self.data['spectrum'] = [x.tolist() for x in data]            
        return [x.tolist() for x in data]
=======
                
        return list(data)
>>>>>>> b9b3f66d

    def _writedata(self,data):
        filepath = pathlib.Path(self.config['filepath'])
        filename = pathlib.Path(self.config['filename'])
        data = np.array(data)
<<<<<<< HEAD
        with h5py.File(Path(self.config['filepath']) / self.config['filename'], 'w') as f:
=======
        with h5py.File(filepath/filename, 'w') as f:
>>>>>>> b9b3f66d
            dset = f.create_dataset(str(uuid.uuid1()), data=data)


<|MERGE_RESOLUTION|>--- conflicted
+++ resolved
@@ -86,18 +86,10 @@
         print(datetime.timedelta(0,duration))
         while datetime.datetime.now() < start:
             pass
-<<<<<<< HEAD
-        
-        data.append(self.wl)
-        while datetime.datetime.now() < (start + datetime.timedelta(0,duration)):
-            data.append(self.spectrometer.intensities(correct_dark_counts=self.config['correctDarkCounts'], 
-                    correct_nonlinearity=self.config['correctNonlinearity']))
-=======
 
         while datetime.datetime.now() < (start + duration):
             data.append([list(self.wl),list(self.spectrometer.intensities(correct_dark_counts=self.config['correctDarkCounts'], 
                     correct_nonlinearity=self.config['correctNonlinearity']))])
->>>>>>> b9b3f66d
             time.sleep(self.config['exposure_delay'])
         
         if self.data is not None:
@@ -108,15 +100,10 @@
         self._writedata(data)
 
         if not return_data:
-<<<<<<< HEAD
-            data = f'data written to file: {self.config["filepath"]}{self.config["filename"]}'
-
-        return data#[x.tolist() for x in data] 
-=======
             data = f'data written to file: {self.config["filename"]}'
-
-        return list(data)
->>>>>>> b9b3f66d
+            return data
+        else:
+            return list(data)
 
     @Driver.unqueued()
     def collectSingleSpectrum(self,**kwargs):
@@ -126,27 +113,18 @@
 
         if self.config['saveSingleScan']:
             self._writedata(data)
-<<<<<<< HEAD
 
         if self.data is not None:
             self.data['mode'] = 'single'
             self.data['wavelength'] = self.wl.tolist()
             self.data['spectrum'] = [x.tolist() for x in data]            
         return [x.tolist() for x in data]
-=======
-                
-        return list(data)
->>>>>>> b9b3f66d
 
     def _writedata(self,data):
         filepath = pathlib.Path(self.config['filepath'])
         filename = pathlib.Path(self.config['filename'])
         data = np.array(data)
-<<<<<<< HEAD
-        with h5py.File(Path(self.config['filepath']) / self.config['filename'], 'w') as f:
-=======
         with h5py.File(filepath/filename, 'w') as f:
->>>>>>> b9b3f66d
             dset = f.create_dataset(str(uuid.uuid1()), data=data)
 
 
