--- conflicted
+++ resolved
@@ -398,18 +398,14 @@
         #expires = datetime.timedelta(days=1)
         self.app.logger.info(f'Creating login token for user {username}')
         token = create_access_token(identity=username)#,expires=expires)
-<<<<<<< HEAD
-        
+
         try:
             #sometimes the token comes as a bytestring, possible due to different versions of jwt
             token = token.decode('utf8')
         except AttributeError:
             pass
         return jsonify(token=token), 200
-=======
-        return jsonify(token=token),200 #.decode('utf8')), 200
->>>>>>> e0a309e4
-    
+
     def get_server_time(self):
         now = datetime.datetime.now().strftime('%H:%M:%S - %y/%m/%d')
         return now
