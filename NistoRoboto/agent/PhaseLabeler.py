import numpy as np
import copy
import scipy.spatial

<<<<<<< HEAD
import sklearn.mixture 
import sklearn.cluster 
=======
import sklearn.mixture
import sklearn.cluster
>>>>>>> 1f660347
from sklearn.metrics import pairwise

from scipy.spatial.distance import pdist, squareform
from scipy.spatial import distance as dist
from collections import Counter

import warnings 
from sklearn.metrics import silhouette_samples, silhouette_score
from collections import defaultdict


class PhaseLabeler:
    def __init__(self,params=None):
        self.labels = None
        if params is None:
            self.params = {}
        else:
            self.params = params
            
    def copy(self):
        return copy.deepcopy(self)
        
    def __getitem__(self,index):
        return self.labels[index]
    
    def __array__(self,dtype=None):
        return np.array(self.labels).astype(dtype)

    def remap_labels_by_count(self):
        label_map ={}
        for new_label,(old_label,_) in enumerate(sorted(Counter(self.labels).items(),key=lambda x: x[1],reverse=True)):
            label_map[old_label]=new_label
        self.labels = list(map(label_map.get,self.labels))
        
    def label(self):
        raise NotImplementedError('Sub-classes must implement label!')
        
class GaussianMixtureModel(PhaseLabeler):
    def label(self,X,**params):
        if params:
            self.params.update(params)
        self.clf = sklearn.mixture.GaussianMixture(self.params['n_cluster'])
        self.clf.fit(X)
        self.labels = self.clf.predict(X)
        
class SpectralClustering(PhaseLabeler):
    def label(self,X,**params):
        if params:
            self.params.update(params)
            
        self.clf = sklearn.cluster.SpectralClustering(
            self.params['n_cluster'],
            affinity = 'precomputed',  
            assign_labels="discretize",  
            random_state=0,  
            n_init = 1000
        )
        self.clf.fit(X)
        self.labels = self.clf.labels_

def silhouette(X,labeler):
    silh_dict = defaultdict(list)
    max_n = min(X.shape[0],11)
    for n_cluster in range(2,max_n):

        with warnings.catch_warnings():
            warnings.simplefilter("ignore")
            labeler.label(X,n_cluster=n_cluster)
        labeler.remap_labels_by_count()
        
        if len(np.unique(labeler.labels))==1:
            silh_scores = np.zeros(len(X))
        else:
            silh_scores = silhouette_samples(
                1.0-X,
                labeler,
                metric='precomputed'
            )
        silh_dict['all_scores'].append(silh_scores)
        silh_dict['avg_scores'].append(silh_scores.mean())
        silh_dict['n_cluster'].append(n_cluster)
        silh_dict['labelers'].append(labeler.copy())

    silh_avg = np.array(silh_dict['avg_scores'])
    found = False
    for cutoff in np.arange(0.85,0.4,-0.05):
        idx = np.where(silh_avg>cutoff)[0]
        if idx.shape[0]>0:
            idx = idx[-1]
            found=True
            break
            
    if not found:
        n_cluster = 1
        labels=np.zeros(X.shape[0])
    else:
        n_cluster = silh_dict['n_cluster'][idx]
        labels = silh_dict['labelers'][idx].labels
    return n_cluster,labels,silh_dict<|MERGE_RESOLUTION|>--- conflicted
+++ resolved
@@ -2,13 +2,8 @@
 import copy
 import scipy.spatial
 
-<<<<<<< HEAD
-import sklearn.mixture 
-import sklearn.cluster 
-=======
 import sklearn.mixture
 import sklearn.cluster
->>>>>>> 1f660347
 from sklearn.metrics import pairwise
 
 from scipy.spatial.distance import pdist, squareform
