import gc
import time
import datetime
from NistoRoboto.APIServer.driver.Driver import Driver
from NistoRoboto.instrument.ScatteringInstrument import ScatteringInstrument
from NistoRoboto.instrument.PySpecClient import PySpecClient
import numpy as np # for return types in get data
import h5py #for Nexus file writing
import os
import pathlib
import PIL
import warnings

class CHESSID3B(ScatteringInstrument,Driver):
    defaults = {}
    defaults['sample axis'] = 'Z-stage'
    defaults['sample in'] = 26.5
    defaults['sample out'] = 25.0
    defaults['empty transmission'] = None
    defaults['transmission strategy'] = 'sum'
    defaults['reduced_data_dir'] = '/mnt/home/chess_id3b/beaucage/211012-data'
    defaults['exposure'] = 1.
    defaults['i0_counter'] = 'ic3'
    defaults['diode_counter'] = 'diode'
    defaults['preferred_det'] = 'PIL5'    
    def __init__(self,overrides=None):
        '''
        connect to spec

        '''

        self.app = None
        Driver.__init__(self,name='CHESSID3B',defaults=self.gather_defaults(),overrides=overrides)
        ScatteringInstrument.__init__(self)

        self.client = PySpecClient(address='id3b.classe.cornell.edu',port='spec')
        self.client.connect()
        
        if self.config['reduced_data_dir'] is not None:
            os.chdir(self.config['reduced_data_dir'])

        self.__instrument_name__ = 'CHESS ID3B instrument'
        
        self.status_txt = 'Just started...'
        self.last_measured_transmission = [0,0,0,0]
        

    def pre_execute(self,**kwargs):
        pass

    def setReducedDataDir(self,path):
        self.config['reduced_data_dir'] = path
        os.chdir(path)

    def measureTransmission(self,set_empty_transmission=False,return_full=False):
        warnings.warn('measureTransmission is ill-defined on instruments with beamstop diodes.  Returning the last measured transmission.  To avoid this warning, call lastTransmission directly.',stacklevel=2)
        return self.lastTransmission(set_empty_transmission=set_empty_transmission,return_full=return_full)        
    def lastTransmission(self,set_empty_transmission=False,return_full=False):
        open_beam = self.client.get_counter(self.config['i0_counter'])
        trans_beam = self.client.get_counter(self.config['diode_counter'])
        print(f"lastTransmission: open_beam={open_beam}")
        print(f"lastTransmission: trans_beam={trans_beam}")
        
        trans = trans_beam / open_beam
        
 
        
        if set_empty_transmission:
            #XXX! Should this be stored in config?
            self.config['empty transmission'] = trans
             
            retval = (trans,open_beam,trans_beam,self.config['empty transmission'])
        elif self.config['empty transmission'] is not None:
            if return_full:
                retval = (trans / self.config['empty transmission'],open_beam,trans_beam,self.config['empty transmission'])
            else:
                retval = trans / self.config['empty transmission']
            self.app.logger.info(f'Scaling raw transmission of {trans*100}% using empty transmission of {self.config["empty transmission"]*100} % for reported sample transmission of {trans / self.config["empty transmission"]*100}%')
        else:
            if return_full:
                retval=(trans,open_beam,trans_beam.sum())
            else:
                retval = trans
        self.last_measured_transmission = (trans/self.config['empty transmission'],open_beam,trans_beam,self.config['empty transmission'])
        self.status_txt = 'Idle'
        return retval
 
    def measureTransmissionQuick(self,exp=0.05,fn='align'):
            self._simple_expose(exposure=exp,name= fn,block=True)
            retval = self.lastTransmission()
            if self.config['open beam intensity'] is not None:
                retval = retval / self.config['open beam intensity']
            return retval          


    @Driver.unqueued()        
    def getExposure(self):
        '''
            get the currently set exposure time

        '''
        return self.config['exposure']

        
    @Driver.unqueued()
    def getFilename(self):
        '''
            get the currently set file name

        '''
        return self.client.get_variable('DATAFILE').get()

    @Driver.unqueued()
    def getLastFilePath(self,**kwargs):
        '''
            get the currently set file name

        '''
        specdir = self.client.get_variable('CWD').get()
        datafile = self.getFilename()
        scan_n = int(self.client.get_variable('SCAN_N').get())

        datadir = pathlib.Path(specdir) / (f'{datafile}_{scan_n:03d}')
        
        try:
            det_str = kwargs['preferred_det']
        except KeyError:
            det_str = self.config['preferred_det']

        files = [x for x in datadir.iterdir() if det_str in str(x)]
        filepath = max(files,key=lambda x: int(x.parts[-1][-8:-5]))
        return filepath

   
    def setExposure(self,exposure):
        if self.app is not None:
            self.app.logger.debug(f'Setting exposure time to {exposure}')
        self.config['exposure'] = exposure

    def setFilename(self,name):
        if self.app is not None:
            self.app.logger.debug(f'Setting filename to {name}')

        name = name.replace('\\','').replace('/','').replace(':','').replace('%','')
        self.client.run_cmd(f'newfile {name}')
    
    def getElapsedTime(self):
        isFlyScan = bool(self.client.get_variable('scanType_Fly').get() & self.client.get_variable('_stype').get() )
        if isFlyScan:
            return self.client.get_variable('_ctime').get()/self.client.get_variable('NPTS').get()
        else:
            return self.client.get_variable('_ctime').get()

    @Driver.unqueued(render_hint='2d_img',log_image=True)
    def getData(self,**kwargs):
        try:
            filepath = self.getLastFilePath()
            data = np.array(PIL.Image.open(filepath))
        except FileNotFoundError:
            nattempts = 1
            while nattempts<11:
                nattempts = nattempts +1
                time.sleep(0.2)
                try:
                    filepath = self.getLastFilePath()
                    data = np.array(PIL.Image.open(filepath))
                except FileNotFoundError:
                    if nattempts == 10:
                        raise FileNotFoundError(f'could not locate file after {nattempts} tries')
                    else:
                        warnings.warn(f'failed to load file, trying again, this is try {nattempts}')
                else:
                    break
                
        return np.nan_to_num(data)

    def getMotorPosition(self,name):
        return self.client.get_motor(name).get_position()

    def moveAxis(self,axis,value,block=False):
        '''
        Moves a single axis using a connection to a labview vi.
        @param axis: the axis id or name of the motor to move
        @param value: the position of the motor to move to
        @param block: if True, this function will not return until the move is complete.
        '''
        mot = self.client.get_motor(axis).move(value)
    
        mot.move(value)
        if block:
            while(mot.moving):
                pass


    def _simple_expose(self,name=None,exposure=None,block=False):
        if name is None:
            name=self.getFilename()
        else:
            self.setFilename(name)

        if exposure is None:
            exposure=self.getExposure()
        else:
            self.setExposure(exposure)
        
        self.status_txt = f'Starting {exposure} s count named {name}'
        if self.app is not None:
            self.app.logger.debug(f'Starting exposure with name {name} for {exposure} s')


        self.client.run_cmd(f'opens')
        
        self.client.run_cmd(f'tseries 1 {exposure}')
        self.client.run_cmd(f'closes')

        if block:
            raise NotImplementedError()
            self.status_txt = 'Accessing Image'
            return self.getData(lv=lv)

    def expose(self,name=None,exposure=None,nexp=1,block=True,reduce_data=True,measure_transmission=True,save_nexus=True):
        if name is None:
<<<<<<< HEAD
            filename=self.getFilename()
=======
            name=self.getFilename()
>>>>>>> 9bfcc308
        else:
            self.setFilename(name)

        if exposure is None:
            exposure=self.getExposure()
        else:
            self.setExposure(exposure)
        
        self.status_txt = f'Starting {exposure} s count named {name}'
        if self.app is not None:
            self.app.logger.debug(f'Starting exposure with name {name} for {exposure} s')

        self.client.run_cmd(f'opens')
        self.client.run_cmd(f'tseries {nexp} {exposure/10}')
        self.client.run_cmd(f'tseries {nexp} {exposure}')
        self.client.run_cmd(f'closes')

        #time.sleep(0.5)
        if block or reduce_data or save_nexus:
            self.client.block_for_ready()
            self.status_txt = 'Accessing Image'
            data = self.getData()
            transmission = self.lastTransmission(return_full=True)
            if save_nexus:
                self.status_txt = 'Writing Nexus'
                self._writeNexus(data,name,name,transmission)
            if reduce_data:
                self.status_txt = 'Reducing Data'
                reduced = self.getReducedData(write_data=True,filename=name)
                #if save_nexus:
                    #self._appendReducedToNexus(reduced,name,name)
            self.status_txt = 'Instrument Idle'
    def scan(self,axis,npts,start,step,name=None,exposure=None,block=False):
        if name is not None:
            self.setFilename(name)
        else:
            name=self.getFilename()

        if exposure is not None:
            self.setExposure(exposure)
        else:
            exposure=self.getExposure()

        self.setNScans(npts)
        self.setSweepAxis(axis)
        self.setSweepStart(start)
        self.setSweepStep(step)
            
        if self.app is not None:
            self.app.logger.debug(f'Starting exposure with name {name} for {exposure} s')

        with LabviewConnection() as lv:
            lv.main_vi.setcontrolvalue('Expose Pilatus',True)
        time.sleep(0.5)
        if block:
            while(self.getStatus() != 'Success'):
                time.sleep(0.1)
                
               
    def status(self):
        status = []
        status.append(f'Last Measured Transmission: scaled={self.last_measured_transmission[0]} using empty cell trans of {self.last_measured_transmission[3]} with {self.last_measured_transmission[1]} raw counts in open/ {self.last_measured_transmission[2]} sample')
        status.append(f'Status: {self.status_txt}')
        #lmj = self._getLabviewValue("LMJ Status")
        
        #status.append(f'LMJ status: {"running, power on target = "+str(lmj[0]*lmj[1])+"W" if lmj[6]==1 else "not running"}')
        #status.append(f'Vacuum (mbar): {self._getLabviewValue("Pressure (mbar)")}')
        status.append(f'<a href="getData" target="_blank">Live Data (2D)</a>')
        status.append(f'<a href="getReducedData" target="_blank">Live Data (1D)</a>')
        status.append(f'<a href="getReducedData?render_hint=2d_img&reduce_type=2d">Live Data (2D, reduced)</a>')
        return status<|MERGE_RESOLUTION|>--- conflicted
+++ resolved
@@ -220,11 +220,7 @@
 
     def expose(self,name=None,exposure=None,nexp=1,block=True,reduce_data=True,measure_transmission=True,save_nexus=True):
         if name is None:
-<<<<<<< HEAD
-            filename=self.getFilename()
-=======
             name=self.getFilename()
->>>>>>> 9bfcc308
         else:
             self.setFilename(name)
 
