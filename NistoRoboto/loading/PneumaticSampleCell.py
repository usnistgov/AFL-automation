--- conflicted
+++ resolved
@@ -168,13 +168,8 @@
         self.state = 'LOAD IN PROGRESS'
         print('sending dispense command')
         self.pump.dispense(self.config['catch_to_cell_vol']+sampleVolume/2,block=False)
-<<<<<<< HEAD
         while(self.pump.getStatus()[0] != 'S' and not self.loadStoppedExternally):
-=======
-        
-        while(self.pump.getStatus()[0] != 'S' and self.loadStoppedExternally == False):
-            print(f'awaiting pump complete, [self.pump.getStatus()]')
->>>>>>> 70291350
+            print(f'awaiting pump complete, {self.pump.getStatus()}')
             time.sleep(0.1)
 
         self.loadStoppedExternally = False
