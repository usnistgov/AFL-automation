--- conflicted
+++ resolved
@@ -6,6 +6,8 @@
 #app = Flask('NistoRoboto') #okay this breaks the templating apparently
 app = Flask(__name__)
 app.config['ENV'] = 'development'
+experiment = 'Development'
+contactinfo = 'tbm@nist.gov'
 # app.config['ENV'] = 'production'
 
 # initialize auth module
@@ -14,7 +16,6 @@
 app.config['JWT_SECRET_KEY'] = '03570' #hide the secret?
 jwt = JWTManager(app)
 
-<<<<<<< HEAD
 import logging
 app.logger.setLevel(level=logging.DEBUG)
 
@@ -26,33 +27,20 @@
     from NistoRoboto.server.RobotoDaemon import RobotoDaemon
     roboto_daemon = RobotoDaemon(app,task_queue,debug_mode=True)
     roboto_daemon.start()# start server thread
-=======
->>>>>>> 9c085f4b
 
 
 @app.route('/')
 def index():
     '''Live, status page of the robot'''
-<<<<<<< HEAD
-    global experiment, contactinfo
-=======
     kw = status_dict()
 
-    #request image and save to static directory
-
-    # TO SET UP STREAM IN FUTURE:
-    # ffmpeg -y -f video4linux2 -s 640x480 -i /dev/video0 'udp://239.0.0.1:1234?ttl=2'
-
-    # this will UDP multicast stream to 239.0.0.1:1234, pick this stream up on control server and repackage it.
-    
-    response = requests.post('http://localhost:31950/camera/picture')
-    with open('static/deck.jpeg','wb') as f:
-        f.write(response.content)
+    response = requests.post('http://localhost:5000/update_img')
+    print(response.status_code,response.content)
 
     return render_template('index.html',**kw)
 
-@app.route('/ajax-test')
-def ajax-index():
+@app.route('/ajax_test')
+def ajax_index():
     '''Live, status page of the robot'''
     kw = status_dict()
 
@@ -74,15 +62,14 @@
     return Markup(instr.replace(' ','&nbsp;'))
 
 def status_dict():
->>>>>>> 9c085f4b
     kw = {}
     kw['pipettes'] = roboto_daemon.protocol.protocol.loaded_instruments
     kw['labware']  = roboto_daemon.protocol.protocol.loaded_labwares
     kw['statuscolor'] = roboto_daemon.doorDaemon.button_color
     kw['updatetime'] = _nbsp(datetime.datetime.now().strftime("%d/%m/%Y %H:%M:%S"))
-    kw['robotstatus'] = _nbsp(_queue_status(task_queue))
+    kw['robotstatus']      = _nbsp(_queue_status(task_queue))
     kw['currentexperiment'] = _nbsp(experiment)
-    kw['contactinfo'] = _nbsp(contactinfo)
+    kw['contactinfo']       = _nbsp(contactinfo)
     if roboto_daemon.debug_mode:
         kw['queuemode'] = 'DEBUG'
     else:
@@ -94,10 +81,23 @@
     queue_str  += '</ol>\n'
     kw['queue'] = Markup(queue_str)
 
-<<<<<<< HEAD
+    return kw
+
+def _nbsp(instr):
+    return Markup(instr.replace(' ','&nbsp;'))
+
+@app.route('/ajax-data')
+def ajax_data():
+    kw = status_dict()
+    return jsonify(status_dict)
+
+@app.route('/update_img',methods=['POST'])
+def update_img():
+    #copy new take img code from above here once pushed from NR.
     # TO SET UP STREAM IN FUTURE:
     # ffmpeg -y -f video4linux2 -s 640x480 -i /dev/video0 'udp://239.0.0.1:1234?ttl=2'
-    # this will UDP multicast stream to 239.0.0.1:1234, pick this stream up on control server and repackage it.
+    # this will UDP multicast stream to 239.0.0.1:1234, pick this stream up on
+    # control server and repackage it.
 
     subprocess.Popen(
             shlex.split(
@@ -106,28 +106,9 @@
             stdout=subprocess.DEVNULL, 
             stderr=subprocess.STDOUT
             )
-    
-    return render_template('index.html',**kw)
-
-def _nbsp(instr):
-    return Markup(instr.replace(' ','&nbsp;'))
-=======
-    return kw
-
-@app.route('/ajax-data')
-def ajax_data():
-    kw = status_dict()
-    return jsonify(status_dict)
-
-@app.route('/update-img')
-def update_img():
-    #copy new take img code from above here once pushed from NR.
->>>>>>> 9c085f4b
 
 @app.route('/login',methods=['GET','POST'])
 def login():
-    global experiment, contactinfo
-
     if not request.is_json:
         return jsonify({"msg": "Missing JSON in request"}), 400
 
@@ -141,8 +122,8 @@
     if password != 'domo_arigato':
         return jsonify({"msg": "Bad password"}), 401
 
-    experiment = request.json.get('experiment','Development')
-    contactinfo = request.json.get('contactinfo','tbm@nist.gov')
+    experiment = request.json.get('experiment',experiment)
+    contactinfo = request.json.get('contactinfo',contactinfo)
 
     # Identity can be any data that is json serializable
     #expires = datetime.timedelta(days=1)
