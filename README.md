NIST Autonomous Formulation Laboratory - Automation Software

This package contains the core laboratory automation software used in the NIST AFL platform.

Its core is the 'DeviceServer' API, a simple way of exposing functionality in simple Python classes to the outside world via HTTP servers.  It includes robust item queueing support, output rendering, and hooks to allow for 'smart' generation of user interfaces automatically.

Specific deviceserver instances are provided for a variety of hardware used in the AFL platform: syringe pumps, valves, multiposition flow selectors, UV-Vis spectrometers, x-ray and neutron scattering instruments/beamlines.  There are further deviceserver classes that integrate these base devices to perform higher-level functions, e.g. "loading".  These classes aim to specify instructions for running a particular protocol in a hardware-agnostic way.


<<<<<<< HEAD
## Virtual servers for offline testing

Several stub modules are provided so you can launch the AFL stack without any physical hardware. Running one of these modules the first time creates `~/.afl/config.json` containing the Tiled server URL, API key and port bindings. Update this file as needed.

Example commands to start the dummy services:

```bash
# start a dummy OT2 robot
python -m AFL.automation.prepare.Dummy_OT2_Driver

# start a virtual sample loader
python server_scripts/virtual_instrument/DummyLoader.py

# optional virtual detectors
python server_scripts/virtual_instrument/VirtualSANS_data.py
python server_scripts/virtual_instrument/VirtualSpec_Data.py
```

For a full offline demo you can start everything at once:

```bash
python server_scripts/virtual_instrument/AllDummy.py
```

These stub servers expose the same HTTP API as the real hardware allowing you to test an AFL workflow entirely in software.
=======
### Production deployment
By default the APIServer will use the [waitress](https://docs.pylonsproject.org/projects/waitress/en/stable/) WSGI server if it is installed. To fall back to Flask's built-in server pass `--no-waitress` to `AFL.automation.shared.launcher`.

### Running tests
This repository uses `pytest` for unit tests. A GitHub Actions workflow runs the
tests automatically on every push and pull request using
`.github/workflows/test.yaml`. The workflow installs the package along with the
dependencies listed in `pyproject.toml`.

To execute the tests locally, install the package in editable mode and run
`pytest`. If the installation fails because the package version cannot be
determined from Git tags, set `SETUPTOOLS_SCM_PRETEND_VERSION=0.0.0` as in the
CI workflow:

```bash
SETUPTOOLS_SCM_PRETEND_VERSION=0.0.0 pip install -e .
pytest
```
>>>>>>> f4b63cb1
<|MERGE_RESOLUTION|>--- conflicted
+++ resolved
@@ -7,7 +7,6 @@
 Specific deviceserver instances are provided for a variety of hardware used in the AFL platform: syringe pumps, valves, multiposition flow selectors, UV-Vis spectrometers, x-ray and neutron scattering instruments/beamlines.  There are further deviceserver classes that integrate these base devices to perform higher-level functions, e.g. "loading".  These classes aim to specify instructions for running a particular protocol in a hardware-agnostic way.
 
 
-<<<<<<< HEAD
 ## Virtual servers for offline testing
 
 Several stub modules are provided so you can launch the AFL stack without any physical hardware. Running one of these modules the first time creates `~/.afl/config.json` containing the Tiled server URL, API key and port bindings. Update this file as needed.
@@ -33,7 +32,8 @@
 ```
 
 These stub servers expose the same HTTP API as the real hardware allowing you to test an AFL workflow entirely in software.
-=======
+
+
 ### Production deployment
 By default the APIServer will use the [waitress](https://docs.pylonsproject.org/projects/waitress/en/stable/) WSGI server if it is installed. To fall back to Flask's built-in server pass `--no-waitress` to `AFL.automation.shared.launcher`.
 
@@ -51,5 +51,4 @@
 ```bash
 SETUPTOOLS_SCM_PRETEND_VERSION=0.0.0 pip install -e .
 pytest
-```
->>>>>>> f4b63cb1
+```