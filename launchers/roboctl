#!/usr/bin/env python

import argparse
import json 
import subprocess,shlex
import pathlib


if __name__=="__main__":
    parser = argparse.ArgumentParser(
            usage= 'roboctl (start || stop || restart || status) (loader || robot || sample)'
            )
    parser.add_argument('command',choices=['start','stop','restart','status'])
    parser.add_argument('server_names',nargs='*')
<<<<<<< HEAD
    parser.add_argument('--config_file',default='/home/nistoroboto/nistoroboto/launchers/config.json')
    parser.add_argument('-v',action='store_true')
=======
    parser.add_argument('--config_file',default='launchers.json')
    parser.add_argument('--storage_path',default=pathlib.Path.home()/'.nistoroboto')
>>>>>>> 7b52b1b7
    args = parser.parse_args()

    #make directory if it doesn't exist
    storage_path = args.storage_path
    args.storage_path.mkdir(exist_ok=True,parents=True)

    config_file = storage_path / args.config_file

    
    with open(config_file) as f:
        server_config = json.load(f)
    
    for server_name in args.server_names:
        cmds = []

        if server_name not in server_config:
            raise ValueError(f'{server_name} not found in loaded config: {list(server_config.keys())}')
        
        host = server_config[server_name]['host']
        screen_name = server_config[server_name]['screen_name']
        server_script = server_config[server_name]['server_script']
        screenlog_path = storage_path / f'{screen_name}.screenlog'

        if (args.command == 'stop') or (args.command == 'restart'):
            print(f'--> Stopping {screen_name} in screen session on {host}...')
            cmds.append(f'screen -X -S {screen_name} quit')
            # cmds.append(f'rm -f {screenlog_path}')

        if (args.command == 'start') or (args.command == 'restart'):
            print(f'--> Starting {screen_name} in screen session on {host}...')
            cmds.append(f'screen -d -m -L -Logfile {screenlog_path} -S {screen_name} {server_script}')
            # cmds.append(f'screen -d -m -S {screen_name} {server_script}')

        if args.command == 'status':
            print(f'--> Getting status of {screen_name} in screen session on {host}...')
            cmds.append(f'screen -ls')
            cmds.append(f'tail -n 100 {screenlog_path}')

        for cmd in cmds:
            if (not (host=='localhost')):
                cmd = f"ssh {host} -f '{cmd}'"

            if args.v: print(f'--> Running command: {cmd}')
            p = subprocess.Popen(shlex.split(cmd),stdout=subprocess.PIPE,stderr=subprocess.STDOUT)
            stdout = p.communicate()[0].decode('utf8')
            if args.v: print(f'--> Command Output↴\n{stdout}')
            if ('tail' in cmd or 'screen -ls' in cmd) and not args.v: print(f'{stdout}')
            if args.v: print(80*'-')
    if args.v: print('==>Done!')
        

<|MERGE_RESOLUTION|>--- conflicted
+++ resolved
@@ -12,13 +12,9 @@
             )
     parser.add_argument('command',choices=['start','stop','restart','status'])
     parser.add_argument('server_names',nargs='*')
-<<<<<<< HEAD
-    parser.add_argument('--config_file',default='/home/nistoroboto/nistoroboto/launchers/config.json')
     parser.add_argument('-v',action='store_true')
-=======
     parser.add_argument('--config_file',default='launchers.json')
     parser.add_argument('--storage_path',default=pathlib.Path.home()/'.nistoroboto')
->>>>>>> 7b52b1b7
     args = parser.parse_args()
 
     #make directory if it doesn't exist
