import os,sys,subprocess
from pathlib import Path

try:
        import NistoRoboto
except:
        sys.path.append(os.path.abspath(Path(__file__).parent.parent))
        print(f'Could not find NistoRoboto on system path, adding {os.path.abspath(Path(__file__).parent.parent)} to PYTHONPATH')

server_port=5000

from NistoRoboto.DeviceServer.DeviceServer import DeviceServer

from NistoRoboto.loading.PushPullSelectorSampleCell import PushPullSelectorSampleCell
from NistoRoboto.loading.NE1kSyringePump import NE1kSyringePump
from NistoRoboto.loading.ViciMultiposSelector import ViciMultiposSelector
from NistoRoboto.loading.Tubing import Tubing

<<<<<<< HEAD
selector = ViciMultiposSelector(
        '/dev/ttyFlwSel0',
        baudrate=19200,
        portlabels={
            'catch':1,
            'cell':5,
            'waste':8,
            'rinse':9,
            'air':10,
            }
        )
pump = NE1kSyringePump('/dev/ttySyrPmp0',14.86,10,baud=19200,pumpid=10) # ID for 10mL = 14.859, for 50 mL 26.43
protocol = PushPullSelectorSampleCell(pump,
                                      selector,
                                      catch_to_sel_vol      =Tubing(1517,112).volume(),
                                      cell_to_sel_vol       =Tubing(1517,170).volume(),
                                      syringe_to_sel_vol    =None,
                                      selector_internal_vol =None,
                                     )

=======
selector = ViciMultiposSelector('/dev/ttyFlowSel',
            baudrate=19200,
            portlabels={'catch':1,'rinse':9,'waste':8,'air':10,'cell':5})
pump = NE1kSyringePump('/dev/ttySyrPump',
        14.86, #ID for 10 mL = 14.859, for 50 mL 26.43
        10,
        baud=19200,
        pumpid=10) # ID for 10mL = 14.859, for 50 mL 26.43
cell = PushPullSelectorSampleCell(pump,selector)
>>>>>>> b2913328

server = DeviceServer('SampleCellServer1')
server.add_standard_routes()
server.create_queue(protocol)
#server.run(host='0.0.0.0',port=server_port, debug=False)

process = subprocess.Popen(['/bin/bash','-c',f'chromium-browser --start-fullscreen http://localhost:{server_port}'])#, shell=True, stdout=subprocess.PIPE)

server.run_threaded(host='0.0.0.0', port=server_port, debug=False)

process.wait()

server._stop()
server.join()<|MERGE_RESOLUTION|>--- conflicted
+++ resolved
@@ -16,7 +16,6 @@
 from NistoRoboto.loading.ViciMultiposSelector import ViciMultiposSelector
 from NistoRoboto.loading.Tubing import Tubing
 
-<<<<<<< HEAD
 selector = ViciMultiposSelector(
         '/dev/ttyFlwSel0',
         baudrate=19200,
@@ -36,29 +35,16 @@
                                       syringe_to_sel_vol    =None,
                                       selector_internal_vol =None,
                                      )
-
-=======
-selector = ViciMultiposSelector('/dev/ttyFlowSel',
-            baudrate=19200,
-            portlabels={'catch':1,'rinse':9,'waste':8,'air':10,'cell':5})
-pump = NE1kSyringePump('/dev/ttySyrPump',
-        14.86, #ID for 10 mL = 14.859, for 50 mL 26.43
-        10,
-        baud=19200,
-        pumpid=10) # ID for 10mL = 14.859, for 50 mL 26.43
-cell = PushPullSelectorSampleCell(pump,selector)
->>>>>>> b2913328
-
 server = DeviceServer('SampleCellServer1')
 server.add_standard_routes()
 server.create_queue(protocol)
-#server.run(host='0.0.0.0',port=server_port, debug=False)
+server.run(host='0.0.0.0',port=server_port, debug=False)
 
-process = subprocess.Popen(['/bin/bash','-c',f'chromium-browser --start-fullscreen http://localhost:{server_port}'])#, shell=True, stdout=subprocess.PIPE)
-
-server.run_threaded(host='0.0.0.0', port=server_port, debug=False)
-
-process.wait()
-
-server._stop()
-server.join()+# process = subprocess.Popen(['/bin/bash','-c',f'chromium-browser --start-fullscreen http://localhost:{server_port}'])#, shell=True, stdout=subprocess.PIPE)
+# 
+# server.run_threaded(host='0.0.0.0', port=server_port, debug=False)
+# 
+# process.wait()
+# 
+# server._stop()
+# server.join()